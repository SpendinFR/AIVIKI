
"""High level automation loop for the cognitive architecture."""

from __future__ import annotations

import os
from typing import Optional

from .document_ingest import DocumentIngest
from .persistence import PersistenceManager
from .question_manager import QuestionManager

try:  # Orchestrator is optional when running minimal setups.
    from orchestrator import Orchestrator  # type: ignore
except Exception:  # pragma: no cover - defensive import guard
    Orchestrator = None  # type: ignore


class Autopilot:
<<<<<<< HEAD
=======
    """Coordinates ingestion, cognition cycles and persistence."""

>>>>>>> 70f30649
    def __init__(
        self,
        arch,
        project_root: Optional[str] = None,
<<<<<<< HEAD
        orchestrator: Optional[Orchestrator] = None,
    ):
=======
        orchestrator: Optional["Orchestrator"] = None,
    ) -> None:
>>>>>>> 70f30649
        self.arch = arch
        self.project_root = project_root or os.path.abspath(
            os.path.join(os.path.dirname(__file__), "..")
        )
        self.inbox_dir = os.path.join(self.project_root, "inbox")
        self.ingest = DocumentIngest(arch, self.inbox_dir)
        self.persist = PersistenceManager(arch)
        self.questions = QuestionManager(arch)
<<<<<<< HEAD
        self.orchestrator = orchestrator or Orchestrator(arch)
        # charger un état si disponible
        self.persist.load()

    def step(self, user_msg: Optional[str] = None):
        # 1) intégrer docs nouveaux
        self.ingest.integrate()
        # 2) appel d'un cycle cognitif
        out = self.arch.cycle(user_msg=user_msg, inbox_docs=None)
        # 2b) orchestrateur étendu
=======

        if orchestrator is not None:
            self.orchestrator = orchestrator
        elif Orchestrator is not None:
            try:
                self.orchestrator = Orchestrator(arch)
            except Exception:
                self.orchestrator = None
        else:
            self.orchestrator = None

        # Load any previous state so the agent can resume where it left off.
        try:
            self.persist.load()
        except Exception:
            # Persistence is a best-effort facility; failures should not crash boot.
            pass

    def step(self, user_msg: Optional[str] = None):
        """Run a full autopilot iteration."""

        # 1) Integrate any freshly dropped documents.
        try:
            self.ingest.integrate()
        except Exception:
            pass

        # 2) Execute one cognitive cycle.
        out = None
        try:
            out = self.arch.cycle(user_msg=user_msg, inbox_docs=None)
        except Exception:
            out = None

        # 3) Allow the optional orchestrator to do additional coordination.
>>>>>>> 70f30649
        if self.orchestrator is not None:
            try:
                self.orchestrator.run_once_cycle(user_msg=user_msg)
            except Exception:
                # L'orchestrateur est auxiliaire : une erreur ne doit pas
                # interrompre la boucle principale.
                pass

        # 4) Maybe create follow-up questions for the user.
        try:
            self.questions.maybe_generate_questions()
        except Exception:
            pass

        # 5) Persist the current state regularly.
        try:
            self.persist.autosave_tick()
        except Exception:
            pass

        return out

    def pending_questions(self):
        """Return pending auto-generated questions."""

        try:
            return self.questions.pop_questions()
        except Exception:
            return []

    def save_now(self):
        """Force a persistence checkpoint."""

        try:
            return self.persist.save()
        except Exception:
            return False<|MERGE_RESOLUTION|>--- conflicted
+++ resolved
@@ -17,22 +17,16 @@
 
 
 class Autopilot:
-<<<<<<< HEAD
-=======
     """Coordinates ingestion, cognition cycles and persistence."""
 
->>>>>>> 70f30649
     def __init__(
         self,
         arch,
         project_root: Optional[str] = None,
-<<<<<<< HEAD
         orchestrator: Optional[Orchestrator] = None,
     ):
-=======
         orchestrator: Optional["Orchestrator"] = None,
     ) -> None:
->>>>>>> 70f30649
         self.arch = arch
         self.project_root = project_root or os.path.abspath(
             os.path.join(os.path.dirname(__file__), "..")
@@ -41,7 +35,6 @@
         self.ingest = DocumentIngest(arch, self.inbox_dir)
         self.persist = PersistenceManager(arch)
         self.questions = QuestionManager(arch)
-<<<<<<< HEAD
         self.orchestrator = orchestrator or Orchestrator(arch)
         # charger un état si disponible
         self.persist.load()
@@ -52,7 +45,6 @@
         # 2) appel d'un cycle cognitif
         out = self.arch.cycle(user_msg=user_msg, inbox_docs=None)
         # 2b) orchestrateur étendu
-=======
 
         if orchestrator is not None:
             self.orchestrator = orchestrator
@@ -88,7 +80,6 @@
             out = None
 
         # 3) Allow the optional orchestrator to do additional coordination.
->>>>>>> 70f30649
         if self.orchestrator is not None:
             try:
                 self.orchestrator.run_once_cycle(user_msg=user_msg)
