import time
from typing import Optional, Dict, Any

from typing import Any, Dict, List, Optional

# Import subsystems (existants)
# Subsystems
from memory import MemorySystem
from perception import PerceptionSystem
from reasoning import ReasoningSystem
from goals import GoalSystem
from emotions import EmotionalSystem
from learning import ExperientialLearning
from metacognition import MetacognitiveSystem
from creativity import CreativitySystem
from world_model import PhysicsEngine
from language import SemanticUnderstanding
<<<<<<< HEAD
from io.action_interface import ActionInterface
from io.perception_interface import PerceptionInterface
=======
from cognition.reward_engine import RewardEngine
from language.style_profiler import StyleProfiler
from autonomy import AutonomyManager

from runtime.logger import JSONLLogger
from runtime.response import format_agent_reply, ensure_contract
from language.social_reward import extract_social_reward
from language.policy import StylePolicy
from goals.dag_store import GoalDAG
from autonomy.core import AutonomyCore
# Nouveaux modules (observabilité, autonomie, objectifs, style)
from autonomy.core import AutonomyCore
from goals.dag_store import GoalDAG
from language.policy import StylePolicy
from language.social_reward import extract_social_reward
from runtime.logger import JSONLLogger
from runtime.response import ensure_contract, format_agent_reply
# Telemetry
from core.telemetry import Telemetry
>>>>>>> ec47a840


class CognitiveArchitecture:
    """
    Nœud central : instancie, relie les sous-systèmes, offre un cycle conversationnel,
    expose un statut cognitif, et lance l'autonomie idle.
    """

    def __init__(self):
        # Observabilité & politiques
        # Observabilité
        self.logger = JSONLLogger("runtime/agent_events.jsonl")
        self.style_policy = StylePolicy()
        self.goal_dag = GoalDAG("runtime/goal_dag.json")

        # Sous-systèmes
        # Instanciation des sous-systèmes
        self.telemetry = Telemetry()
        self.global_activation = 0.5
        self.start_time = time.time()
        self.reflective_mode = True

        # Instanciation des sous-systèmes avec télémétrie détaillée
        self.telemetry.log("init", "core", {"stage": "memory"})
        self.memory = MemorySystem(self)
        from memory.semantic_manager import SemanticMemoryManager  # local import to avoid cycles during init
        self.memory.semantic = SemanticMemoryManager(self.memory, architecture=self)

        self.telemetry.log("init", "core", {"stage": "perception"})
        self.perception = PerceptionSystem(self, self.memory)

        self.telemetry.log("init", "core", {"stage": "reasoning"})
        self.reasoning = ReasoningSystem(self, self.memory, self.perception)

        self.telemetry.log("init", "core", {"stage": "goals"})
        self.goals = GoalSystem(self, self.memory, self.reasoning)

        self.telemetry.log("init", "core", {"stage": "metacognition"})
        self.metacognition = MetacognitiveSystem(self, self.memory, self.reasoning)

        self.telemetry.log("init", "core", {"stage": "emotions"})
        self.emotions = EmotionalSystem(self, self.memory, self.metacognition)

        self.telemetry.log("init", "core", {"stage": "learning"})
        self.learning = ExperientialLearning(self)
        self.creativity = CreativitySystem(self, self.memory, self.reasoning, self.emotions, self.metacognition)

        self.telemetry.log("init", "core", {"stage": "creativity"})
        self.creativity = CreativitySystem(
            self, self.memory, self.reasoning, self.emotions, self.metacognition
        )

        self.telemetry.log("init", "core", {"stage": "world_model"})
        self.world_model = PhysicsEngine(self, self.memory)

        self.telemetry.log("init", "core", {"stage": "language"})
        self.language = SemanticUnderstanding(self, self.memory)
<<<<<<< HEAD
        self.action_interface = ActionInterface()
        self.perception_interface = PerceptionInterface()
=======

        # --- nouveaux sous-systèmes (Gap 1) ---
        self.style_profiler = StyleProfiler(persist_path="data/style_profiles.json")
        self.reward_engine = RewardEngine(
            architecture=self,
            memory=self.memory,
            emotions=self.emotions,
            goals=self.goals,
            metacognition=self.metacognition,
            persist_dir="data",
        )

        self.autonomy = AutonomyManager(
            architecture=self,
            goal_system=self.goals,
            metacognition=self.metacognition,
            memory=self.memory,
            perception=self.perception,
            language=self.language
        )

        # Etat global
>>>>>>> ec47a840
        self.global_activation = 0.5
        self.start_time = time.time()
        self.last_output_text = ""
        self.last_user_id = "default"

<<<<<<< HEAD
        # bind souple
        policy = getattr(self, "policy", None)
        self.action_interface.bind(
            arch=self,
            goals=getattr(self, "goals", None),
            policy=policy,
            memory=getattr(self, "memory", None),
            metacog=getattr(self, "metacognition", None)
            or getattr(self, "metacognitive_system", None)
            or getattr(self, "metacognition", None),
            emotions=getattr(self, "emotions", None),
            language=getattr(self, "language", None),
        )
        self.perception_interface.bind(
            arch=self,
            memory=getattr(self, "memory", None),
            metacog=getattr(self, "metacognition", None)
            or getattr(self, "metacognitive_system", None)
            or getattr(self, "metacognition", None),
            emotions=getattr(self, "emotions", None),
            language=getattr(self, "language", None),
        )

    def cycle(self, user_msg: Optional[str] = None, inbox_docs=None):
        """One simple cognitive cycle: perceive -> reason -> plan -> act -> learn -> reflect."""
=======
    def cycle(self, user_msg: Optional[str] = None, inbox_docs=None, user_id: str = "default"):
        """
        Un cycle : perçoit -> (raisonne) -> répond, avec mimétisme stylistique et
        récompense extrinsèque dérivée du feedback utilisateur.
        """
        self.last_user_id = user_id or "default"

        if user_msg:
            try:
                self.style_profiler.observe(self.last_user_id, user_msg)
            except Exception:
                pass

            try:
                context = {
                    "last_assistant_output": self.last_output_text,
                    "active_goal_id": getattr(self.goals, "active_goal_id", None),
                }
                self.reward_engine.ingest_user_message(
                    self.last_user_id, user_msg, context=context, channel="chat"
                )
            except Exception:
                pass

    def cycle(self, user_msg: Optional[str]=None, inbox_docs=None):
        """
        Une boucle cognitive simple:
        - Percevoir / intégrer (si nécessaire)
        - Comprendre (Language v2)
        - Raisonner sommairement (si branché)
        - Répondre de façon introspective (self-ask si incertain)
        - (Optionnel) Apprendre / journaliser
        """
>>>>>>> ec47a840
        response = None

        # Exemple d’intégration future: perception des inbox_docs
        # if inbox_docs: self.perception.ingest(inbox_docs)

        if user_msg:
            try:
                style = getattr(self.language, "style_hints", {})
                parsed = self.language.parse_utterance(user_msg, context={"style_hints": style})
                response = f"Reçu: {parsed.surface_form if hasattr(parsed, 'surface_form') else user_msg}"
                response = self.language.respond(user_msg, context={})
            except Exception:
                try:
                    parsed = self.language.parse_utterance(user_msg, context={})
                    response = f"Reçu: {parsed.surface_form if hasattr(parsed, 'surface_form') else user_msg}"
                except Exception:
                    response = f"Reçu: {user_msg}"
                # Language v2 -> réponse introspective
                response = self.language.respond(user_msg, context={
                    "global_activation": getattr(self, "global_activation", 0.5),
                })

                # Journalisation épisodique (si ton MemorySystem a une API ; sinon no-op)
                try:
                    if hasattr(self.memory, "store_interaction"):
                        self.memory.store_interaction({
                            "ts": time.time(),
                            "user": user_msg,
                            "agent": response,
                            "lang_state": getattr(self.language.state, "to_dict", lambda: {})(),
                        })
                except Exception:
                    pass

            except Exception:
                # fallback minimal
                response = f"Reçu: {user_msg}"

<<<<<<< HEAD
        # Ingestion du message utilisateur comme perception (si fourni)
        if user_msg and hasattr(self, "perception_interface") and self.perception_interface:
            try:
                self.perception_interface.ingest_user_message(user_msg, speaker="user", meta={"channel": "cli"})
            except Exception:
                pass

        # Step perception (scan inbox, etc.)
        try:
            if hasattr(self, "perception_interface") and self.perception_interface:
                self.perception_interface.step()
        except Exception:
            pass

        # Step émotions (mood/mode)
        try:
            if hasattr(self, "emotions") and self.emotions and hasattr(self.emotions, "step"):
                self.emotions.step()
        except Exception:
            pass

        # Step actions (exécute 0/1 action)
        try:
            if hasattr(self, "action_interface") and self.action_interface:
                self.action_interface.step()
        except Exception:
            pass

=======
        try:
            if hasattr(self, "emotions") and self.emotions:
                # met à jour mood + dispatch modulateurs
                self.emotions.step()
        except Exception:
            pass

            if hasattr(self.memory, "semantic") and self.memory.semantic:
                self.memory.semantic.step()
        except Exception:
            pass

        self.last_output_text = response or "OK"

        try:
            if hasattr(self, "goals") and self.goals:
                # on alimente le moteur d'objectifs à chaque tour
                self.goals.step(user_msg=user_msg)

        try:
            response = self.style_profiler.rewrite_to_match(response or "OK", self.last_user_id)
        except Exception:
            pass

        self.last_output_text = response or "OK"

        try:
            if self.memory and hasattr(self.memory, "add_memory"):
                self.memory.add_memory(
                    "dialog_turn",
                    {
                        "t": time.time(),
                        "user_id": self.last_user_id,
                        "user_msg": user_msg,
                        "assistant_msg": self.last_output_text,
                    },
        try:
            if hasattr(self, "autonomy") and self.autonomy:
                self.autonomy.tick()
        except Exception as _e:
            print(f"[Autonomy] ⚠️ Tick error: {_e}")
        else:
            # Pas de message utilisateur: on peut retourner un statut simple
            response = "OK"

>>>>>>> ec47a840
        return response or "OK"
        # Autonomie idle
        self.autonomy = AutonomyCore(self, self.logger, self.goal_dag)
        self.autonomy.start()

        self.logger.write("system.init", ok=True, subsystems=list(self._present_subsystems().keys()))

    # ---- statut ----
    def _present_subsystems(self) -> Dict[str, bool]:
        names = ["memory", "perception", "reasoning", "goals", "metacognition", "emotions", "learning", "creativity", "world_model", "language"]
        # Etats globaux
        self.global_activation = 0.5
        self.start_time = time.time()

        # Autonomie (idle)
        self.autonomy = AutonomyCore(self, self.logger, self.goal_dag)
        self.autonomy.start()

        # Premier snapshot
        self.logger.write(
            "system.init", ok=True, subsystems=list(self._present_subsystems().keys())
        )

    # -------------- Observabilité / statut --------------
    def _present_subsystems(self) -> Dict[str, bool]:
        names = [
            "memory",
            "perception",
            "reasoning",
            "goals",
            "metacognition",
            "emotions",
            "learning",
            "creativity",
            "world_model",
            "language",
        ]
        return {n: hasattr(self, n) and getattr(self, n) is not None for n in names}

    def get_cognitive_status(self) -> Dict[str, Any]:
        wm_load = 0.0
        try:
            wm = getattr(self.memory, "working_memory", None)
            if wm and hasattr(wm, "__len__"):
                wm_load = min(len(wm) / 10.0, 1.0)
        except Exception:
            wm_load = 0.0

        return {
            "uptime_s": int(time.time() - self.start_time),
            "global_activation": float(self.global_activation),
            "working_memory_load": float(wm_load),
            "subsystems": self._present_subsystems(),
            "style_policy": self.style_policy.as_dict(),
            "goal_focus": self.goal_dag.choose_next_goal()
        }

    # ---- cycle dialogue ----
    def cycle(self, user_msg: Optional[str] = None, inbox_docs=None) -> str:
        if user_msg is None:
            return "OK"

        # Reset idle
        try:
            self.autonomy.notify_user_activity()
        except Exception:
            pass

        # Parse
        try:
            parsed = self.language.parse_utterance(user_msg, context={})
            surface = getattr(parsed, "surface_form", user_msg)
        except Exception:
            surface = user_msg

        # Raisonner vraiment
        reason_out = {}
        try:
            reason_out = self.reasoning.reason_about(surface, context={"inbox_docs": inbox_docs})
        except Exception as e:
            # fallback: garde une trace d’erreur mais ne casse pas la réponse
            self.logger.write("reasoning.error", error=str(e), user_msg=surface)
            reason_out = {
                "summary": "Raisonnement basique uniquement (fallback).",
                "chosen_hypothesis": "clarifier intention + proposer 1 test",
                "tests": ["proposer 2 options et valider"],
                "final_confidence": 0.5,
                "appris": ["garder une trace même en cas d’erreur"],
                "prochain_test": "valider l’option la plus utile",
                "episode": None
            }

        # Contrat de réponse enrichi par le raisonnement
        apprentissages = [
            "associer récompense sociale ↔ style",
            "tenir un journal d’épisodes de raisonnement"
        ] + (reason_out.get("appris") or [])

        contract = ensure_contract({
            "hypothese_choisie": reason_out.get("chosen_hypothesis", "clarifier intention"),
            "incertitude": float(max(0.0, min(1.0, 1.0 - float(reason_out.get("final_confidence", 0.5))))),
            "prochain_test": (reason_out.get("prochain_test") or "—"),
            "appris": apprentissages,
            "besoin": ["confirmer si tu veux patch immédiat ou plan en étapes"]
        })

        base_text = self._generate_base_text(surface, reason_out)

        final = format_agent_reply(base_text, **contract)

        # Reward social → adapter style
        reward = extract_social_reward(user_msg).get("reward", 0.0)
        try:
            self.style_policy.update_from_reward(reward)
        except Exception:
            pass

        # Logs
        self.logger.write(
            "dialogue.turn",
            user_msg=user_msg,
            surface=surface,
            hypothesis=contract["hypothese_choisie"],
            incertitude=contract["incertitude"],
            test=contract["prochain_test"],
            reward=reward,
            style=self.style_policy.as_dict(),
            reason_summary=reason_out.get("summary", "")
        )

        # Méta signal
        try:
            from metacognition import CognitiveDomain
            if self.metacognition:
                self.metacognition._record_metacognitive_event(
                    event_type="dialogue_analysis",
                    domain=CognitiveDomain.LANGUAGE,
                    description=f"Hypothèse '{contract['hypothese_choisie']}'",
                    significance=0.35,
                    confidence=float(reason_out.get("final_confidence", 0.5))
                )
        except Exception:
            pass

        return self.last_output_text
        return final

    def _generate_base_text(self, surface: str, reason_out: Dict[str, Any]) -> str:
        st = self.get_cognitive_status()
        status_line = f"⏱️{st['uptime_s']}s | 🔋act={st['global_activation']:.2f} | 🧠wm={st['working_memory_load']:.2f}"
        focus = st["goal_focus"]
        focus_line = f"🎯focus:{focus['id']} (EVI={focus['evi']:.2f}, prog={focus['progress']:.2f})"
        rsum = reason_out.get("summary", "")
        return f"Reçu: {surface}\n{status_line}\n{focus_line}\n🧠 {rsum}"
            "goal_focus": self.goal_dag.choose_next_goal(),
        }

    # -------------- Cycle conversationnel --------------
    def cycle(self, user_msg: Optional[str] = None, inbox_docs=None) -> str:
        """
        Un cycle lisible et tracé:
        - parse & hypothèses
        - choix + plan court
        - formate réponse (contrat)
        - met à jour reward social / style policy
        - logge tout
        """
        now = time.time()
        if user_msg is None:
            # no-op cycle (peut être appelé par le shell)
            return "OK"

        # Informe l'autonomie qu'il y a activité utilisateur
        try:
            self.autonomy.notify_user_activity()
        except Exception:
            pass

        # 1) Parse de l’énoncé
        try:
            parsed = self.language.parse_utterance(user_msg, context={})
            surface = getattr(parsed, "surface_form", user_msg)
        except Exception:
            surface = user_msg

        # 2) Génère 2–3 hypothèses d’intention simples (pour traçabilité)
        hypos: List[str] = [
            "tu veux une réponse non-générique avec plan actionnable",
            "tu veux que j’explique ce que j’apprends en temps réel",
            "tu veux que je propose un prochain test clair",
        ]

        # heuristique de choix
        chosen_idx = 0
        if "pourquoi" in surface.lower():
            chosen_idx = 1
        hypothese_choisie = hypos[chosen_idx]
        incertitude = 0.35 if chosen_idx in (0, 1, 2) else 0.5

        # 3) Prochain test selon style policy
        ask_more = self.style_policy.params.get("asking_rate", 0.4) > 0.35
        prochain_test = (
            "te proposer 2 options et valider la plus utile"
            if ask_more
            else "exécuter une mini-étape et te montrer le diff"
        )

        # 4) Base de texte (réponse de fond)
        base_text = self._generate_base_text(surface)

        # 5) Contrat de réponse
        contract = ensure_contract(
            {
                "hypothese_choisie": hypothese_choisie,
                "incertitude": incertitude,
                "prochain_test": prochain_test,
                "appris": [
                    "associer récompense sociale ↔ paramètres de style",
                    "tenir un journal d’épisodes de raisonnement",
                ],
                "besoin": [
                    "confirmer si tu préfères patchs de code immédiats ou d’abord schémas + tests"
                ],
            }
        )
        final = format_agent_reply(base_text, **contract)

        # 6) Récompense sociale (apprentissage)
        reward = extract_social_reward(user_msg).get("reward", 0.0)
        try:
            self.style_policy.update_from_reward(reward)
        except Exception:
            pass

        # 7) Log
        self.logger.write(
            "dialogue.turn",
            user_msg=user_msg,
            surface=surface,
            hypothesis=hypothese_choisie,
            incertitude=incertitude,
            test=prochain_test,
            reward=reward,
            style=self.style_policy.as_dict(),
        )

        # 8) Méta (optionnel & safe)
        try:
            if self.metacognition:
                self.metacognition._record_metacognitive_event(
                    event_type="dialogue_analysis",
                    domain=
                    self.metacognition.CognitiveDomain.LANGUAGE
                    if hasattr(self.metacognition, "CognitiveDomain")
                    else None,
                    description=f"Tour avec hypothèse '{hypothese_choisie}'",
                    significance=0.3,
                    confidence=1.0 - incertitude,
                )
        except Exception:
            pass

        return final

    # -------------- Génération “base” (sans LLM externe) --------------
    def _generate_base_text(self, surface: str) -> str:
        """
        Produit un cœur de réponse court, ancré dans l’état interne.
        (Tu peux plus tard router vers un générateur avancé.)
        """
        st = self.get_cognitive_status()
        status_line = (
            f"⏱️ {st['uptime_s']}s | 🔋 act={st['global_activation']:.2f} | 🧠 wm={st['working_memory_load']:.2f}"
        )
        focus = st["goal_focus"]
        focus_line = (
            f"🎯 focus: {focus['id']} (EVI={focus['evi']:.2f}, prog={focus['progress']:.2f})"
        )
        return f"Reçu: {surface}\n{status_line}\n{focus_line}"

        self.telemetry.log("ready", "core", {"status": "initialized"})

    # ===================== OUTILS DIAGNOSTIC =====================

    def get_cognitive_status(self) -> dict:
        """
        Statut global lisible (et robuste). Utilisé par méta/ressources/CLI.
        """

        def safe_len(x):
            try:
                return len(x)
            except Exception:
                return 0

        # Reasoning
        r = getattr(self, "reasoning", None)
        r_hist = getattr(r, "reasoning_history", {}) if r else {}
        recent_inf = list(r_hist.get("recent_inferences", []))[-5:] if isinstance(r_hist, dict) else []
        avg_conf = getattr(r, "get_reasoning_stats", lambda: {"average_confidence": 0.5})()
        if isinstance(avg_conf, dict):
            avg_conf = avg_conf.get("average_confidence", 0.5)

        # Creativity
        c = getattr(self, "creativity", None)
        ideas = []
        try:
            pool = c.idea_generation.get("idea_pool", []) if c else []
            ideas = list(pool)[-10:] if pool else []
        except Exception:
            pass

        # Emotions
        e = getattr(self, "emotions", None)
        mood = getattr(e, "current_mood", "neutral")

        # Metacognition
        m = getattr(self, "metacognition", None)
        meta_events = 0
        try:
            meta_events = len(m.metacognitive_history["events"]) if m else 0
        except Exception:
            pass

        # Memory
        mem = getattr(self, "memory", None)
        mem_size = 0
        try:
            mem_size = getattr(mem, "size", lambda: 0)()
        except Exception:
            pass

        # Telemetry snapshot
        telemetry = self.telemetry.snapshot() if getattr(self, "telemetry", None) else {}

        return {
            "uptime_sec": int(time.time() - self.start_time),
            "global_activation": float(getattr(self, "global_activation", 0.5)),
            "reasoning": {
                "recent_inferences": safe_len(recent_inf),
                "avg_confidence": float(avg_conf) if isinstance(avg_conf, (int, float)) else 0.5,
            },
            "creativity": {
                "recent_ideas": safe_len(ideas),
            },
            "emotions": {
                "mood": mood,
            },
            "metacognition": {
                "events": meta_events,
            },
            "memory": {
                "approx_size": mem_size,
            },
            "telemetry": telemetry,
        }

    def diagnostic_snapshot(self, tail=30) -> dict:
        """Renvoie un snapshot: statut + derniers événements télémétrie."""
        return {
            "status": self.get_cognitive_status(),
            "tail": self.telemetry.tail(tail),
        }

    def toggle_reflective_mode(self, on: bool):
        self.reflective_mode = bool(on)
        self.telemetry.log("cfg", "core", {"reflective_mode": self.reflective_mode})

    # ===================== BOUCLE PRINCIPALE =====================

    def cycle(self, user_msg: Optional[str] = None, inbox_docs=None):
        """Cycle cognitif simple."""
        response = None
        if user_msg:
            self.telemetry.log("input", "language", {"text": user_msg})
            if self.reflective_mode and hasattr(self.language, "generate_reflective_reply"):
                try:
                    response = self.language.generate_reflective_reply(self, user_msg)
                    self.telemetry.log("output", "language", {"mode": "reflective"})
                except Exception as exc:
                    self.telemetry.log("error", "language", {"where": "generate_reflective_reply", "err": str(exc)})
            if not response:
                try:
                    parsed = self.language.parse_utterance(user_msg, context={})
                    surface = parsed.surface_form if hasattr(parsed, "surface_form") else user_msg
                    response = f"Reçu: {surface}"
                except Exception:
                    response = f"Reçu: {user_msg}"
        return response or "OK"<|MERGE_RESOLUTION|>--- conflicted
+++ resolved
@@ -15,10 +15,8 @@
 from creativity import CreativitySystem
 from world_model import PhysicsEngine
 from language import SemanticUnderstanding
-<<<<<<< HEAD
 from io.action_interface import ActionInterface
 from io.perception_interface import PerceptionInterface
-=======
 from cognition.reward_engine import RewardEngine
 from language.style_profiler import StyleProfiler
 from autonomy import AutonomyManager
@@ -38,7 +36,6 @@
 from runtime.response import ensure_contract, format_agent_reply
 # Telemetry
 from core.telemetry import Telemetry
->>>>>>> ec47a840
 
 
 class CognitiveArchitecture:
@@ -96,10 +93,8 @@
 
         self.telemetry.log("init", "core", {"stage": "language"})
         self.language = SemanticUnderstanding(self, self.memory)
-<<<<<<< HEAD
         self.action_interface = ActionInterface()
         self.perception_interface = PerceptionInterface()
-=======
 
         # --- nouveaux sous-systèmes (Gap 1) ---
         self.style_profiler = StyleProfiler(persist_path="data/style_profiles.json")
@@ -122,13 +117,11 @@
         )
 
         # Etat global
->>>>>>> ec47a840
         self.global_activation = 0.5
         self.start_time = time.time()
         self.last_output_text = ""
         self.last_user_id = "default"
 
-<<<<<<< HEAD
         # bind souple
         policy = getattr(self, "policy", None)
         self.action_interface.bind(
@@ -154,7 +147,6 @@
 
     def cycle(self, user_msg: Optional[str] = None, inbox_docs=None):
         """One simple cognitive cycle: perceive -> reason -> plan -> act -> learn -> reflect."""
-=======
     def cycle(self, user_msg: Optional[str] = None, inbox_docs=None, user_id: str = "default"):
         """
         Un cycle : perçoit -> (raisonne) -> répond, avec mimétisme stylistique et
@@ -188,7 +180,6 @@
         - Répondre de façon introspective (self-ask si incertain)
         - (Optionnel) Apprendre / journaliser
         """
->>>>>>> ec47a840
         response = None
 
         # Exemple d’intégration future: perception des inbox_docs
@@ -227,7 +218,6 @@
                 # fallback minimal
                 response = f"Reçu: {user_msg}"
 
-<<<<<<< HEAD
         # Ingestion du message utilisateur comme perception (si fourni)
         if user_msg and hasattr(self, "perception_interface") and self.perception_interface:
             try:
@@ -256,7 +246,6 @@
         except Exception:
             pass
 
-=======
         try:
             if hasattr(self, "emotions") and self.emotions:
                 # met à jour mood + dispatch modulateurs
@@ -302,7 +291,6 @@
             # Pas de message utilisateur: on peut retourner un statut simple
             response = "OK"
 
->>>>>>> ec47a840
         return response or "OK"
         # Autonomie idle
         self.autonomy = AutonomyCore(self, self.logger, self.goal_dag)
