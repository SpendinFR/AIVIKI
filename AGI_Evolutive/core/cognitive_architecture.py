--- conflicted
+++ resolved
@@ -87,7 +87,6 @@
 
         self.telemetry.log("init", "core", {"stage": "language"})
         self.language = SemanticUnderstanding(self, self.memory)
-<<<<<<< HEAD
         self.autonomy = AutonomyManager(
             architecture=self,
             goal_system=self.goals,
@@ -96,10 +95,8 @@
             perception=self.perception,
             language=self.language
         )
-=======
 
         # Etat global
->>>>>>> bc6dab46
         self.global_activation = 0.5
         self.start_time = time.time()
 
@@ -146,17 +143,14 @@
             except Exception:
                 # fallback minimal
                 response = f"Reçu: {user_msg}"
-<<<<<<< HEAD
         try:
             if hasattr(self, "autonomy") and self.autonomy:
                 self.autonomy.tick()
         except Exception as _e:
             print(f"[Autonomy] ⚠️ Tick error: {_e}")
-=======
         else:
             # Pas de message utilisateur: on peut retourner un statut simple
             response = "OK"
->>>>>>> bc6dab46
 
         return response or "OK"
         # Autonomie idle
