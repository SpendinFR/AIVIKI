--- conflicted
+++ resolved
@@ -62,19 +62,16 @@
         "audit": ("mode audit", "challenge-moi", "questionne", "fais un audit"),
     }
 
-<<<<<<< HEAD
     MACRO_DELTAS: ClassVar[Dict[str, Dict[str, float]]] = {
         "taquin": {"warmth": 0.12, "politeness": -0.05, "hedging": -0.05},
         "coach": {"warmth": 0.15, "directness": 0.08, "verbosity": 0.1},
         "sobre": {"emoji": -0.2, "warmth": -0.08, "structure": 0.05},
         "deadpan": {"hedging": -0.08, "politeness": -0.04},
-=======
     STYLE_MACROS: ClassVar[Dict[str, Dict[str, float]]] = {
         "taquin": {"warmth": +0.10, "directness": +0.10, "hedging": -0.10},
         "coach": {"warmth": +0.10, "asking_rate": +0.15},
         "sobre": {"structure": +0.10, "hedging": -0.05},
         "deadpan": {"warmth": -0.15, "structure": +0.10},
->>>>>>> 64a0ffba
     }
 
     def set_mode(self, mode: str, persona_tone: Optional[str] = None) -> None:
