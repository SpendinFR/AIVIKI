--- conflicted
+++ resolved
@@ -146,7 +146,6 @@
                 pass
         return utt
 
-<<<<<<< HEAD
     def respond(self, user_text: str, context: Optional[Dict[str, Any]] = None) -> str:
         """Parse l’énoncé utilisateur et orchestre un raisonnement léger pour répondre."""
         context = context or {}
@@ -193,7 +192,6 @@
             response = f"Reçu: {getattr(utterance, 'surface_form', user_text)}"
 
         return response
-=======
     def _retrieve_context(self, frame) -> List[dict]:
         """
         Cherche 3 éléments pertinents (interactions + docs) à partir du texte normalisé
@@ -349,7 +347,6 @@
             pass
 
         return "\n".join(lines)
->>>>>>> 3066cead
 
     # --------- Étapes internes ---------
 
