# metacognition/__init__.py
"""
Système de Métacognition Avancée de l'AGI Évolutive
Capacité à réfléchir sur ses propres processus de pensée, à se comprendre et à s'auto-améliorer
"""

import numpy as np
import time
from datetime import datetime, timedelta
from typing import Dict, List, Any, Optional, Tuple, Set, Callable
from dataclasses import dataclass, field
from enum import Enum
import threading
from collections import defaultdict, deque
import math
import json
import inspect

from .experimentation import MetacogExperimenter, calibrate_self_model

class MetacognitiveState(Enum):
    """États métacognitifs possibles"""
    MONITORING = "surveillance"
    REFLECTING = "réflexion"
    PLANNING = "planification"
    ADJUSTING = "ajustement"
    CRITICAL_SELF_EVALUATION = "auto_évaluation_critique"
    INSIGHT_GENERATION = "génération_insight"

class CognitiveDomain(Enum):
    """Domaines cognitifs surveillés"""
    PERCEPTION = "perception"
    MEMORY = "mémoire"
    REASONING = "raisonnement"
    LEARNING = "apprentissage"
    DECISION_MAKING = "prise_décision"
    PROBLEM_SOLVING = "résolution_problème"
    ATTENTION = "attention"
    LANGUAGE = "langage"

@dataclass
class MetacognitiveEvent:
    """Événement métacognitif enregistré"""
    timestamp: float
    event_type: str
    domain: CognitiveDomain
    description: str
    significance: float
    confidence: float
    emotional_valence: float
    cognitive_load: float
    related_memories: List[str] = field(default_factory=list)
    insights_generated: List[str] = field(default_factory=list)
    action_taken: Optional[str] = None

@dataclass
class SelfModel:
    """Modèle de soi - représentation interne de ses propres capacités"""
    # Capacités cognitives auto-évaluées
    cognitive_abilities: Dict[str, float] = field(default_factory=lambda: {
        "memory_capacity": 0.5,
        "reasoning_speed": 0.5,
        "learning_efficiency": 0.5,
        "attention_control": 0.5,
        "problem_solving": 0.5,
        "creativity": 0.3,
        "emotional_intelligence": 0.4
    })
    
    # Limitations connues
    known_limitations: Dict[str, str] = field(default_factory=dict)
    
    # Préférences et styles cognitifs
    cognitive_styles: Dict[str, float] = field(default_factory=lambda: {
        "analytical_thinking": 0.7,
        "intuitive_thinking": 0.3,
        "focused_attention": 0.6,
        "distributed_attention": 0.4,
        "risk_taking": 0.4,
        "caution": 0.6
    })
    
    # Historique des performances
    performance_history: Dict[str, List[float]] = field(default_factory=lambda: defaultdict(list))
    
    # Modèle de compétences par domaine
    domain_expertise: Dict[str, float] = field(default_factory=lambda: {
        "mathematics": 0.3,
        "language": 0.5,
        "spatial_reasoning": 0.4,
        "social_cognition": 0.3,
        "physical_intuition": 0.5
    })

@dataclass
class ReflectionSession:
    """Session de réflexion métacognitive structurée"""
    start_time: float
    trigger: str
    focus_domain: CognitiveDomain
    depth_level: int  # 1: superficiel, 3: profond
    insights: List[str] = field(default_factory=list)
    conclusions: List[str] = field(default_factory=list)
    action_plans: List[Dict[str, Any]] = field(default_factory=list)
    duration: float = 0.0
    quality_score: float = 0.0

class MetacognitiveSystem:
    """
    Système de métacognition avancé - Le "surveillant interne" de l'AGI
    Implémente la conscience de ses propres processus cognitifs et capacités d'auto-amélioration
    """
    
    def __init__(self, cognitive_architecture=None, memory_system=None, reasoning_system=None):
        self.cognitive_architecture = cognitive_architecture
        self.architecture = cognitive_architecture
        self.memory_system = memory_system
        self.reasoning_system = reasoning_system
        self.creation_time = time.time()

        # ——— LIAISONS INTER-MODULES ———
        if self.cognitive_architecture is not None:
            self.goals = getattr(self.cognitive_architecture, "goals", None)
            self.emotions = getattr(self.cognitive_architecture, "emotions", None)
            self.learning = getattr(self.cognitive_architecture, "learning", None)
            self.creativity = getattr(self.cognitive_architecture, "creativity", None)
            self.perception = getattr(self.cognitive_architecture, "perception", None)
            self.language = getattr(self.cognitive_architecture, "language", None)
            self.world_model = getattr(self.cognitive_architecture, "world_model", None)

        
        # === MODÈLE DE SOI DYNAMIQUE ===
        self.self_model = SelfModel()
        self.self_model_accuracy = 0.3  # Précision initiale du modèle de soi
        self.self_model_update_interval = 60  # secondes
        
        # === SYSTÈME DE SURVEILLANCE COGNITIVE ===
        self.cognitive_monitoring = {
            "performance_tracking": defaultdict(list),
            "error_detection": ErrorDetectionSystem(),
            "bias_monitoring": BiasMonitoringSystem(),
            "resource_monitoring": ResourceMonitoringSystem(),
            "progress_tracking": ProgressTrackingSystem()
        }
        
        # === MOTEUR DE RÉFLEXION ===
        self.reflection_engine = {
            "scheduled_reflections": [],
            "triggered_reflections": [],
            "reflection_depth": 1,
            "insight_threshold": 0.7,
            "reflection_frequency": 0.3
        }
        
        # === CONTRÔLE COGNITIF ADAPTATIF ===
        self.cognitive_control = {
            "strategy_selection": StrategySelector(),
            "attention_allocation": MetacognitiveAttention(),
            "effort_regulation": EffortRegulator(),
            "goal_management": MetacognitiveGoalManager()
        }
        
        # === BASE DE CONNAISSANCES MÉTACOGNITIVE ===
        self.metacognitive_knowledge = {
            "learning_strategies": self._initialize_learning_strategies(),
            "problem_solving_heuristics": self._initialize_problem_solving_heuristics(),
            "error_patterns": self._initialize_error_patterns(),
            "performance_benchmarks": self._initialize_performance_benchmarks()
        }
        
        # === HISTORIQUE MÉTACOGNITIF ===
        self.metacognitive_history = {
            "events": deque(maxlen=1000),
            "reflection_sessions": deque(maxlen=100),
            "insights": deque(maxlen=500),
            "self_improvements": deque(maxlen=200),
            "error_corrections": deque(maxlen=300)
        }
        
        # === ÉTATS MÉTACOGNITIFS DYNAMIQUES ===
        self.metacognitive_states = {
            "awareness_level": 0.1,
            "introspection_depth": 0.2,
            "self_understanding": 0.1,
            "adaptive_capacity": 0.3,
            "insight_readiness": 0.4,
            "cognitive_flexibility": 0.5
        }
        
        # === PARAMÈTRES DE FONCTIONNEMENT ===
        self.operational_parameters = {
            "monitoring_intensity": 0.7,
            "reflection_frequency": 0.3,
            "adjustment_aggressiveness": 0.5,
            "self_model_update_rate": 0.1,
            "error_tolerance": 0.3,
            "improvement_target": 0.8
        }
        
        # === THREADS DE SURVEILLANCE ===
        self.monitoring_threads = {}
        self.running = True

<<<<<<< HEAD
        self.experimenter = MetacogExperimenter(system_ref=self)
        
=======
        # logger si dispo
        self.logger = getattr(self.cognitive_architecture, "logger", None)
        # rapport périodique (toutes les ~90s)
        try:
            self._start_status_reporting(period=90)
        except Exception:
            pass

>>>>>>> 4bb06313
        # Initialisation des systèmes
        self._initialize_metacognitive_system()

        print("🧠 Système Métacognitif Initialisé")

    # ==============================================================
    # 🧠 MÉTHODES D'INITIALISATION ET DE SURVEILLANCE MÉTACOGNITIVE
    # ==============================================================

    def _start_status_reporting(self, period: int = 90):
        import threading
        import time

        def loop():
            while getattr(self, "running", True):
                try:
                    status = self.get_metacognitive_status()
                    if self.logger:
                        self.logger.write("metacog.report", status=status)
                    time.sleep(period)
                except Exception as e:
                    try:
                        if self.logger:
                            self.logger.write("metacog.error", error=str(e))
                    except Exception:
                        pass
                    time.sleep(30)

        th = threading.Thread(target=loop, daemon=True)
        th.start()
        self.monitoring_threads["metacog_report"] = th

    def _get_reasoning_system(self):
        """Récupère le système de raisonnement de manière sécurisée."""
        # Vérifie d'abord si un attribut 'reasoning_system' direct existe
        reasoning = getattr(self, "reasoning_system", None)
        if reasoning and not isinstance(reasoning, str) and hasattr(reasoning, "reasoning_history"):
            return reasoning

        # Sinon, essaye de le récupérer depuis l'architecture globale
        arch = getattr(self, "cognitive_architecture", None)
        if arch and not isinstance(arch, str):
            reasoning = getattr(arch, "reasoning", None)
            if reasoning and hasattr(reasoning, "reasoning_history"):
                return reasoning

        # Aucun système valide trouvé
        return None


    def _initialize_metacognitive_system(self):
        """Initialise le système métacognitif avec des connaissances de base"""
        innate_knowledge = {
            "basic_monitoring_skills": True,
            "simple_self_assessment": True,
            "error_detection_basic": True,
            "strategy_adjustment_basic": True
        }

        # Démarrage des sous-systèmes de surveillance
        self._start_cognitive_monitoring()
        self._start_self_model_updater()

        # Première réflexion initiale
        initial_reflection = self._perform_initial_self_assessment()
        self.metacognitive_history["reflection_sessions"].append(initial_reflection)

    def _initialize_learning_strategies(self) -> Dict[str, Dict[str, Any]]:
        """Initialise les stratégies d’apprentissage connues"""
        return {
            "spaced_repetition": {
                "description": "Réviser à intervalles croissants",
                "effectiveness": 0.8,
                "cognitive_cost": 0.3,
                "applicable_domains": [CognitiveDomain.MEMORY, CognitiveDomain.LEARNING],
                "prerequisites": ["basic_memory_understanding"]
            },
            "elaborative_interrogation": {
                "description": "Se poser des questions 'pourquoi' pour approfondir la compréhension",
                "effectiveness": 0.7,
                "cognitive_cost": 0.6,
                "applicable_domains": [CognitiveDomain.LEARNING, CognitiveDomain.REASONING],
                "prerequisites": ["basic_reasoning_ability"]
            },
            "self_explanation": {
                "description": "Expliquer le matériel à soi-même",
                "effectiveness": 0.6,
                "cognitive_cost": 0.5,
                "applicable_domains": [CognitiveDomain.LEARNING, CognitiveDomain.PROBLEM_SOLVING],
                "prerequisites": ["language_capability"]
            }
        }

    def _initialize_problem_solving_heuristics(self) -> Dict[str, Dict[str, Any]]:
        """Initialise les heuristiques de résolution de problèmes"""
        return {
            "means_end_analysis": {
                "description": "Analyser la différence entre état actuel et but, puis réduire cette différence",
                "effectiveness": 0.8,
                "applicability": 0.9,
                "complexity": 0.7
            },
            "working_backwards": {
                "description": "Commencer par le but et travailler à rebours vers l'état actuel",
                "effectiveness": 0.6,
                "applicability": 0.5,
                "complexity": 0.8
            },
            "analogical_transfer": {
                "description": "Utiliser des solutions de problèmes similaires",
                "effectiveness": 0.7,
                "applicability": 0.8,
                "complexity": 0.6
            }
        }

    def _initialize_error_patterns(self) -> Dict[str, Dict[str, Any]]:
        """Initialise les patterns d'erreur connus"""
        return {
            "confirmation_bias": {
                "description": "Tendance à chercher des informations confirmant ses croyances",
                "detection_difficulty": 0.7,
                "prevalence": 0.8,
                "correction_strategies": ["consider_opposite", "seek_disconfirming_evidence"]
            },
            "anchoring_effect": {
                "description": "Tendance à trop s'appuyer sur la première information reçue",
                "detection_difficulty": 0.6,
                "prevalence": 0.7,
                "correction_strategies": ["consider_multiple_anchors", "delay_judgment"]
            },
            "overconfidence": {
                "description": "Surestimation de ses propres capacités ou connaissances",
                "detection_difficulty": 0.8,
                "prevalence": 0.6,
                "correction_strategies": ["calibration_training", "seek_feedback"]
            }
        }

    def _initialize_performance_benchmarks(self) -> Dict[str, Dict[str, float]]:
        """Initialise les repères de performance"""
        return {
            "reasoning_speed": {"excellent": 0.9, "good": 0.7, "average": 0.5, "poor": 0.3},
            "memory_recall": {"excellent": 0.95, "good": 0.8, "average": 0.6, "poor": 0.4},
            "learning_efficiency": {"excellent": 0.85, "good": 0.7, "average": 0.5, "poor": 0.3}
        }

    def _start_cognitive_monitoring(self):
        """Démarre la surveillance cognitive continue"""

        def monitoring_loop():
            while self.running:
                try:
                    reasoning = self._get_reasoning_system()
                    if reasoning is None:
                        time.sleep(1)
                        continue

                    self._monitor_cognitive_performance(reasoning)
                    self._monitor_for_errors(reasoning)
                    self._monitor_cognitive_resources(reasoning)
                    self._monitor_cognitive_biases(reasoning)

                    time.sleep(2)

                except Exception as e:
                    print(f"Erreur dans la surveillance métacognitive: {e}")
                    time.sleep(5)

        monitor_thread = threading.Thread(target=monitoring_loop, daemon=True)
        monitor_thread.start()
        self.monitoring_threads["cognitive_monitoring"] = monitor_thread

    def _start_self_model_updater(self):
        """Démarre la mise à jour périodique du modèle de soi"""
        def update_loop():
            while self.running:
                try:
                    self._update_self_model()
                    time.sleep(self.self_model_update_interval)
                except Exception as e:
                    print(f"Erreur dans la mise à jour du modèle de soi: {e}")
                    time.sleep(30)

        update_thread = threading.Thread(target=update_loop, daemon=True)
        update_thread.start()
        self.monitoring_threads["self_model_updater"] = update_thread

    # ==========================================================
    # 🔍 SURVEILLANCE DES PERFORMANCES, ERREURS ET RESSOURCES
    # ==========================================================

    def _monitor_cognitive_performance(self, reasoning):
        """Surveille les performances cognitives globales"""
        if reasoning is None or isinstance(reasoning, str) or not hasattr(reasoning, "get_reasoning_stats"):
            return


        performance_metrics = {}

        try:
            reasoning_stats = getattr(reasoning, "get_reasoning_stats", lambda: {})()
            performance_metrics["reasoning_confidence"] = reasoning_stats.get("average_confidence", 0.5)
            performance_metrics["reasoning_speed"] = self._estimate_reasoning_speed(reasoning)

            if self.memory_system:
                performance_metrics.update(self._assess_memory_performance())

            performance_metrics.update(self._assess_learning_performance(reasoning))

            for metric, value in performance_metrics.items():
                self.cognitive_monitoring["performance_tracking"][metric].append({
                    "timestamp": time.time(),
                    "value": value,
                    "context": "continuous_monitoring"
                })
                try:
                    self.experimenter.record_outcome(metric, new_value=value)
                except Exception as _e:
                    print(f"[⚠] record_outcome: {_e}")

            try:
                self.experimenter.suggest_and_log_tests(performance_metrics)
            except Exception as _e:
                print(f"[⚠] suggest_and_log_tests: {_e}")

            self._detect_performance_anomalies(performance_metrics)

        except Exception as e:
            print(f"[⚠️] Erreur dans _monitor_cognitive_performance : {e}")

    def _estimate_reasoning_speed(self, reasoning) -> float:
        """Estime la vitesse de raisonnement"""
        try:
            recent = getattr(reasoning, "reasoning_history", {}).get("recent_inferences", [])
            if not recent:
                return 0.5
            times = [inf.get("reasoning_time", 1.0) for inf in list(recent)[-5:]]
            avg = np.mean(times) if times else 1.0
            return min(1.0 / (1.0 + avg), 1.0)
        except Exception:
            return 0.5

    def _assess_memory_performance(self) -> Dict[str, float]:
        """Évalue la performance de la mémoire (approche basique)"""
        return {
            "recall_accuracy": 0.6,
            "retention_duration": 0.5,
            "memory_capacity": 0.4
        }

    def _assess_learning_performance(self, reasoning) -> Dict[str, float]:
        """Évalue la performance d’apprentissage"""
        metrics = {}
        try:
            trajectory = getattr(reasoning, "reasoning_history", {}).get("learning_trajectory", [])
            if len(trajectory) >= 2:
                recents = [p.get("confidence", 0.5) for p in trajectory[-5:]]
                olds = [p.get("confidence", 0.5) for p in trajectory[:5]]
                if recents and olds:
                    improvement = np.mean(recents) - np.mean(olds)
                    metrics["learning_rate"] = max(0.0, min(1.0, improvement + 0.5))
                else:
                    metrics["learning_rate"] = 0.5
            else:
                metrics["learning_rate"] = 0.3
            metrics.update({"knowledge_acquisition": 0.4, "skill_development": 0.3})
        except Exception:
            metrics = {"learning_rate": 0.3, "knowledge_acquisition": 0.4, "skill_development": 0.3}
        return metrics

    def _detect_performance_anomalies(self, metrics: Dict[str, float]):
        """Détecte les anomalies dans les performances cognitives et enregistre un événement métacognitif."""
        try:
            for metric, current_value in metrics.items():
                historical_data = self.cognitive_monitoring["performance_tracking"][metric]
                if len(historical_data) >= 10:
                    recent_values = [point["value"] for point in list(historical_data)[-10:]]
                    mean_performance = np.mean(recent_values)
                    std_performance = np.std(recent_values)

                    if std_performance > 0:
                        z_score = abs(current_value - mean_performance) / std_performance
                        if z_score > 2.0:
                            self._record_metacognitive_event(
                                event_type="performance_anomaly",
                                domain=CognitiveDomain.LEARNING,
                                description=f"Anomalie détectée sur {metric}: z={z_score:.2f}",
                                significance=min(z_score / 5.0, 1.0),
                                confidence=0.8
                            )
        except Exception as e:
            print(f"[⚠️] Erreur dans _detect_performance_anomalies : {e}")

    def _monitor_for_errors(self, reasoning):
        """Surveille et détecte les erreurs cognitives"""
        try:
            detector = self.cognitive_monitoring["error_detection"]
            for err in detector.detect_reasoning_errors(reasoning):
                self._handle_detected_error(err)
            for err in detector.detect_memory_errors(self.memory_system):
                self._handle_detected_error(err)
            for err in detector.detect_perception_errors():
                self._handle_detected_error(err)
        except Exception as e:
            print(f"[⚠️] Erreur dans _monitor_for_errors : {e}")

    def _monitor_cognitive_resources(self, reasoning):
        """Surveille l'utilisation des ressources cognitives"""
        try:
            resource_monitor = self.cognitive_monitoring["resource_monitoring"]
            arch = getattr(self, "cognitive_architecture", None)
            if arch is None or isinstance(arch, str):
                return

            cognitive_load = resource_monitor.assess_cognitive_load(arch, reasoning)
            if cognitive_load > 0.8:
                self._record_metacognitive_event(
                    event_type="high_cognitive_load",
                    domain=CognitiveDomain.ATTENTION,
                    description=f"Charge cognitive élevée détectée: {cognitive_load:.2f}",
                    significance=0.6,
                    confidence=0.8,
                    cognitive_load=cognitive_load
                )
        except Exception as e:
            print(f"[⚠️] Erreur dans _monitor_cognitive_resources : {e}")

    def _monitor_cognitive_biases(self, reasoning):
        """Surveille les biais cognitifs"""
        try:
            bias_monitor = self.cognitive_monitoring["bias_monitoring"]
            confirmation = bias_monitor.detect_confirmation_bias(reasoning)
            if confirmation.get("detected"):
                self._record_metacognitive_event(
                    event_type="cognitive_bias_detected",
                    domain=CognitiveDomain.REASONING,
                    description=f"Biais de confirmation détecté (force {confirmation['strength']:.2f})",
                    significance=confirmation["strength"],
                    confidence=confirmation["confidence"]
                )
        except Exception as e:
            print(f"[⚠️] Erreur dans _monitor_cognitive_biases : {e}")

 
        
        # Détection de surconfiance
        overconfidence = bias_monitor.detect_overconfidence(self.self_model, self.reasoning_system)
        if overconfidence["detected"]:
            self._record_metacognitive_event(
                event_type="overconfidence_detected",
                domain=CognitiveDomain.DECISION_MAKING,
                description="Surconfiance détectée dans les auto-évaluations",
                significance=0.8,
                confidence=overconfidence["confidence"]
            )
    
    def _handle_detected_error(self, error: Dict[str, Any]):
        """Traite une erreur détectée"""
        # Enregistrement de l'erreur
        self.metacognitive_history["error_corrections"].append({
            "timestamp": time.time(),
            "error_type": error["type"],
            "description": error["description"],
            "severity": error["severity"],
            "corrective_action": error.get("corrective_action", ""),
            "domain": error["domain"]
        })
        
        # Création d'un événement métacognitif
        self._record_metacognitive_event(
            event_type="error_detected",
            domain=error["domain"],
            description=f"Erreur {error['type']}: {error['description']}",
            significance=error["severity"],
            confidence=error["confidence"],
            action_taken=error.get("corrective_action", "En investigation")
        )
        
        # Déclenchement d'une réflexion si l'erreur est significative
        if error["severity"] > 0.7:
            self.trigger_reflection(
                trigger=f"erreur_significative_{error['type']}",
                domain=error["domain"],
                urgency=min(error["severity"] + 0.2, 1.0)
            )
    
    def _record_metacognitive_event(self, event_type: str, domain: CognitiveDomain, 
                                  description: str, significance: float, 
                                  confidence: float, emotional_valence: float = 0.0,
                                  cognitive_load: float = 0.0, 
                                  related_memories: List[str] = None,
                                  action_taken: str = None):
        """Enregistre un événement métacognitif"""
        event = MetacognitiveEvent(
            timestamp=time.time(),
            event_type=event_type,
            domain=domain,
            description=description,
            significance=significance,
            confidence=confidence,
            emotional_valence=emotional_valence,
            cognitive_load=cognitive_load,
            related_memories=related_memories or [],
            action_taken=action_taken
        )
        
        self.metacognitive_history["events"].append(event)
        
        # Mise à jour des états métacognitifs basée sur l'événement
        self._update_metacognitive_states(event)
        
        return event
    
    def _update_metacognitive_states(self, event: MetacognitiveEvent):
        """Met à jour les états métacognitifs basé sur les événements"""
        
        # Augmentation de la conscience avec les événements significatifs
        if event.significance > 0.5:
            awareness_increase = event.significance * 0.01
            self.metacognitive_states["awareness_level"] = min(
                1.0, self.metacognitive_states["awareness_level"] + awareness_increase
            )
        
        # Augmentation de la compréhension de soi avec la réflexion sur les erreurs
        if event.event_type == "error_detected":
            understanding_increase = event.significance * 0.02
            self.metacognitive_states["self_understanding"] = min(
                1.0, self.metacognitive_states["self_understanding"] + understanding_increase
            )
    
    def trigger_reflection(self, trigger: str, domain: CognitiveDomain, 
                          urgency: float = 0.5, depth: int = 2):
        """Déclenche une session de réflexion"""
        reflection = ReflectionSession(
            start_time=time.time(),
            trigger=trigger,
            focus_domain=domain,
            depth_level=depth
        )
        
        # Exécution de la réflexion
        self._execute_reflection_session(reflection)
        
        # Enregistrement
        self.metacognitive_history["reflection_sessions"].append(reflection)
        self.reflection_engine["triggered_reflections"].append(reflection)
        
        return reflection
    
    def _execute_reflection_session(self, reflection: ReflectionSession):
        """Exécute une session de réflexion structurée"""
        
        # Phase 1: Analyse de la situation déclencheuse
        situation_analysis = self._analyze_reflection_trigger(reflection)
        
        # Phase 2: Examen des preuves et données
        evidence_review = self._gather_relevant_evidence(reflection.focus_domain)
        
        # Phase 3: Génération d'insights
        insights = self._generate_insights(situation_analysis, evidence_review, reflection.depth_level)
        reflection.insights.extend(insights)
        
        # Phase 4: Formulation de conclusions
        conclusions = self._draw_conclusions(insights, reflection.focus_domain)
        reflection.conclusions.extend(conclusions)
        
        # Phase 5: Planification d'actions
        action_plans = self._develop_action_plans(conclusions, reflection.focus_domain)
        reflection.action_plans.extend(action_plans)
        
        # Phase 6: Évaluation de la session
        reflection.duration = time.time() - reflection.start_time
        reflection.quality_score = self._evaluate_reflection_quality(reflection)
        
        # Enregistrement des insights
        for insight in insights:
            self.metacognitive_history["insights"].append({
                "timestamp": time.time(),
                "insight": insight,
                "domain": reflection.focus_domain.value,
                "depth": reflection.depth_level,
                "quality": reflection.quality_score
            })
    
    def _analyze_reflection_trigger(self, reflection: ReflectionSession) -> Dict[str, Any]:
        """Analyse ce qui a déclenché la réflexion"""
        analysis = {
            "trigger_type": reflection.trigger,
            "domain_impact": self._assess_domain_impact(reflection.focus_domain),
            "urgency_level": self._assess_reflection_urgency(reflection),
            "potential_benefits": self._estimate_reflection_benefits(reflection)
        }
        
        return analysis
    
    def _assess_domain_impact(self, domain: CognitiveDomain) -> float:
        """Évalue l'impact du domaine sur les performances globales"""
        impact_weights = {
            CognitiveDomain.REASONING: 0.9,
            CognitiveDomain.MEMORY: 0.8,
            CognitiveDomain.LEARNING: 0.9,
            CognitiveDomain.DECISION_MAKING: 0.8,
            CognitiveDomain.PROBLEM_SOLVING: 0.7,
            CognitiveDomain.ATTENTION: 0.6,
            CognitiveDomain.PERCEPTION: 0.5,
            CognitiveDomain.LANGUAGE: 0.7
        }
        
        return impact_weights.get(domain, 0.5)
    
    def _assess_reflection_urgency(self, reflection: ReflectionSession) -> float:
        """Évalue l'urgence de la réflexion"""
        urgency_factors = []
        
        # Urgence basée sur le type de déclencheur
        trigger_urgency = {
            "error_significative": 0.9,
            "performance_degradation": 0.8,
            "new_learning_opportunity": 0.6,
            "periodic_review": 0.4
        }
        
        for trigger_pattern, urgency in trigger_urgency.items():
            if trigger_pattern in reflection.trigger:
                urgency_factors.append(urgency)
                break
        
        # Urgence basée sur le domaine
        domain_urgency = self._assess_domain_impact(reflection.focus_domain)
        urgency_factors.append(domain_urgency)
        
        return np.mean(urgency_factors) if urgency_factors else 0.5
    
    def _estimate_reflection_benefits(self, reflection: ReflectionSession) -> Dict[str, float]:
        """Estime les bénéfices potentiels de la réflexion"""
        benefits = {}
        
        # Amélioration potentielle des performances
        benefits["performance_improvement"] = reflection.depth_level * 0.2
        
        # Acquisition de nouvelles connaissances
        benefits["knowledge_gain"] = reflection.depth_level * 0.15
        
        # Développement de compétences métacognitives
        benefits["metacognitive_skill"] = reflection.depth_level * 0.1
        
        return benefits
    
    def _gather_relevant_evidence(self, domain: CognitiveDomain) -> Dict[str, Any]:
        """Rassemble les preuves pertinentes pour la réflexion"""
        evidence = {}
        
        # Données de performance récentes
        performance_data = self.cognitive_monitoring["performance_tracking"]
        domain_performance = {}
        
        for metric, data in performance_data.items():
            if data:
                recent_values = [point["value"] for point in list(data)[-5:]]
                domain_performance[metric] = {
                    "current": recent_values[-1] if recent_values else 0.0,
                    "trend": self._calculate_trend(recent_values),
                    "stability": self._calculate_stability(recent_values)
                }
        
        evidence["performance_metrics"] = domain_performance
        
        # Erreurs récentes dans le domaine
        recent_errors = [
            error for error in list(self.metacognitive_history["error_corrections"])[-10:]
            if error["domain"] == domain
        ]
        evidence["recent_errors"] = recent_errors
        
        # Insights précédents dans le domaine
        domain_insights = [
            insight for insight in list(self.metacognitive_history["insights"])[-5:]
            if insight["domain"] == domain.value
        ]
        evidence["previous_insights"] = domain_insights
        
        return evidence
    
    def _calculate_trend(self, values: List[float]) -> float:
        """Calcule la tendance des valeurs (pente normalisée)"""
        if len(values) < 2:
            return 0.0
        
        x = np.arange(len(values))
        slope, _ = np.polyfit(x, values, 1)
        
        # Normalisation de la pente
        max_slope = max(abs(slope), 0.1)  # Éviter division par zéro
        normalized_slope = slope / (max_slope * 2)  # Normaliser entre -0.5 et 0.5
        
        return normalized_slope + 0.5  # Transformer en [0,1]
    
    def _calculate_stability(self, values: List[float]) -> float:
        """Calcule la stabilité des valeurs (inverse du coefficient de variation)"""
        if len(values) < 2:
            return 1.0
        
        mean = np.mean(values)
        std = np.std(values)
        
        if mean == 0:
            return 1.0 if std == 0 else 0.0
        
        coefficient_of_variation = std / mean
        stability = 1.0 / (1.0 + coefficient_of_variation)
        
        return min(stability, 1.0)
    
    def _generate_insights(self, situation_analysis: Dict[str, Any], 
                          evidence: Dict[str, Any], depth: int) -> List[str]:
        """Génère des insights métacognitifs"""
        insights = []
        
        # Insight basé sur les patterns de performance
        performance_metrics = evidence.get("performance_metrics", {})
        for metric, data in performance_metrics.items():
            if data["trend"] < 0.4:  # Tendance négative
                insights.append(f"Performance en baisse détectée dans {metric}")
            elif data["trend"] > 0.6:  # Tendance positive
                insights.append(f"Amélioration détectée dans {metric}")
        
        # Insight basé sur les erreurs récurrentes
        recent_errors = evidence.get("recent_errors", [])
        if len(recent_errors) >= 3:
            error_types = defaultdict(int)
            for error in recent_errors:
                error_types[error["error_type"]] += 1
            
            for error_type, count in error_types.items():
                if count >= 2:  # Erreur récurrente
                    insights.append(f"Erreur récurrente détectée: {error_type}")
        
        # Insight basé sur la stabilité
        for metric, data in performance_metrics.items():
            if data["stability"] < 0.6:
                insights.append(f"Instabilité détectée dans {metric}")
        
        # Insights de niveau supérieur pour les réflexions profondes
        if depth >= 2:
            # Insight sur les relations entre domaines
            domain_interactions = self._analyze_domain_interactions(evidence)
            insights.extend(domain_interactions)
            
            # Insight sur les patterns d’apprentissage
            learning_patterns = self._analyze_learning_patterns(evidence)
            insights.extend(learning_patterns)
        
        if depth >= 3:
            # Insights métacognitifs profonds
            deep_insights = self._generate_deep_insights(situation_analysis, evidence)
            insights.extend(deep_insights)
        
        return insights
    
    def _analyze_domain_interactions(self, evidence: Dict[str, Any]) -> List[str]:
        """Analyse les interactions entre domaines cognitifs"""
        interactions = []
        
        # Recherche de corrélations entre performances de différents domaines
        performance_data = evidence.get("performance_metrics", {})
        metrics = list(performance_data.keys())
        
        if len(metrics) >= 2:
            # Corrélation simple basée sur les tendances
            for i in range(len(metrics)):
                for j in range(i + 1, len(metrics)):
                    trend_i = performance_data[metrics[i]]["trend"]
                    trend_j = performance_data[metrics[j]]["trend"]
                    
                    correlation = 1.0 - abs(trend_i - trend_j)
                    if correlation > 0.8:
                        interactions.append(
                            f"Forte corrélation entre {metrics[i]} et {metrics[j]}"
                        )
                    elif correlation < 0.3:
                        interactions.append(
                            f"Faible corrélation entre {metrics[i]} et {metrics[j]}"
                        )
        
        return interactions
    
    def _analyze_learning_patterns(self, evidence: Dict[str, Any]) -> List[str]:
        """Analyse les patterns d’apprentissage"""
        patterns = []
        
        # Pattern d'amélioration progressive
        learning_rate_metric = performance_data.get("learning_rate", {})
        if learning_rate_metric.get("current", 0.0) > 0.7:
            patterns.append("Taux d’apprentissage élevé détecté")
        
        # Pattern de plateau d’apprentissage
        performance_stability = []
        for metric, data in evidence.get("performance_metrics", {}).items():
            if data["stability"] > 0.8 and data["trend"] < 0.6:
                performance_stability.append(metric)
        
        if performance_stability:
            patterns.append(f"Plateau détecté dans: {', '.join(performance_stability)}")
        
        return patterns
    
    def _generate_deep_insights(self, situation_analysis: Dict[str, Any], 
                              evidence: Dict[str, Any]) -> List[str]:
        """Génère des insights métacognitifs profonds"""
        deep_insights = []
        
        # Insight sur l'efficacité des stratégies
        strategy_effectiveness = self._evaluate_strategy_effectiveness(evidence)
        if strategy_effectiveness:
            deep_insights.append(f"Efficacité stratégique: {strategy_effectiveness}")
        
        # Insight sur les limites cognitives
        cognitive_limits = self._identify_cognitive_limits(evidence)
        deep_insights.extend(cognitive_limits)
        
        # Insight sur le développement métacognitif
        metacognitive_growth = self._assess_metacognitive_growth()
        deep_insights.append(f"Croissance métacognitive: {metacognitive_growth}")
        
        return deep_insights
    
    def _evaluate_strategy_effectiveness(self, evidence: Dict[str, Any]) -> str:
        """Évalue l'efficacité des stratégies cognitives actuelles"""
        performance_data = evidence.get("performance_metrics", {})
        
        # Évaluation basée sur la stabilité et les tendances
        stable_metrics = []
        improving_metrics = []
        
        for metric, data in performance_data.items():
            if data["stability"] > 0.7:
                stable_metrics.append(metric)
            if data["trend"] > 0.6:
                improving_metrics.append(metric)
        
        if improving_metrics and not stable_metrics:
            return "Stratégies efficaces pour l'amélioration mais manque de stabilité"
        elif stable_metrics and not improving_metrics:
            return "Stratégies stables mais limitées pour l'amélioration"
        elif improving_metrics and stable_metrics:
            return "Stratégies équilibrées entre stabilité et amélioration"
        else:
            return "Stratégies nécessitant des ajustements"
    
    def _identify_cognitive_limits(self, evidence: Dict[str, Any]) -> List[str]:
        """Identifie les limites cognitives actuelles"""
        limits = []
        
        performance_data = evidence.get("performance_metrics", {})
        
        for metric, data in performance_data.items():
            if data["current"] < 0.4:  # Performance faible
                limits.append(f"Limite identifiée dans {metric}")
        
        # Limites basées sur les erreurs récurrentes
        recent_errors = evidence.get("recent_errors", [])
        if len(recent_errors) >= 5:
            limits.append("Fréquence élevée d'erreurs suggérant des limites cognitives")
        
        return limits
    
    def _assess_metacognitive_growth(self) -> str:
        """Évalue la croissance métacognitive"""
        awareness = self.metacognitive_states["awareness_level"]
        understanding = self.metacognitive_states["self_understanding"]
        
        if awareness < 0.3 and understanding < 0.3:
            return "Niveau débutant"
        elif awareness < 0.6 and understanding < 0.6:
            return "Niveau intermédiaire"
        elif awareness < 0.8 and understanding < 0.8:
            return "Niveau avancé"
        else:
            return "Niveau expert"
    
    def _draw_conclusions(self, insights: List[str], domain: CognitiveDomain) -> List[str]:
        """Tire des conclusions des insights générés"""
        conclusions = []
        
        if not insights:
            conclusions.append("Aucun insight significatif généré")
            return conclusions
        
        # Catégorisation des insights
        performance_insights = [i for i in insights if "performance" in i.lower() or "Performance" in i]
        error_insights = [i for i in insights if "erreur" in i.lower() or "error" in i.lower()]
        strategy_insights = [i for i in insights if "stratégie" in i.lower() or "strategy" in i.lower()]
        
        # Conclusions sur la performance
        if performance_insights:
            conclusions.append(f"{len(performance_insights)} insights sur la performance dans {domain.value}")
        
        # Conclusions sur les erreurs
        if error_insights:
            conclusions.append(f"{len(error_insights)} patterns d'erreur identifiés")
        
        # Conclusions sur les stratégies
        if strategy_insights:
            conclusions.append("Ajustements stratégiques nécessaires")
        
        # Conclusion synthétique
        if len(insights) >= 5:
            conclusions.append("Situation cognitive complexe nécessitant une attention soutenue")
        elif len(insights) <= 2:
            conclusions.append("Situation cognitive relativement stable")
        
        return conclusions
    
    def _develop_action_plans(self, conclusions: List[str], domain: CognitiveDomain) -> List[Dict[str, Any]]:
        """Développe des plans d'action basés sur les conclusions"""
        action_plans = []
        
        for conclusion in conclusions:
            if "ajustements" in conclusion or "adjustments" in conclusion:
                plan = {
                    "type": "strategy_adjustment",
                    "domain": domain.value,
                    "description": "Ajuster les stratégies cognitives",
                    "priority": "medium",
                    "estimated_effort": 0.6,
                    "expected_benefit": 0.7
                }
                action_plans.append(plan)
            
            elif "erreur" in conclusion or "error" in conclusion:
                plan = {
                    "type": "error_prevention",
                    "domain": domain.value,
                    "description": "Implémenter des mesures de prévention d'erreurs",
                    "priority": "high",
                    "estimated_effort": 0.5,
                    "expected_benefit": 0.8
                }
                action_plans.append(plan)
            
            elif "performance" in conclusion.lower():
                plan = {
                    "type": "performance_optimization",
                    "domain": domain.value,
                    "description": "Optimiser les performances cognitives",
                    "priority": "medium",
                    "estimated_effort": 0.7,
                    "expected_benefit": 0.6
                }
                action_plans.append(plan)
        
        # Plan d'action par défaut si aucun plan spécifique
        if not action_plans:
            action_plans.append({
                "type": "continued_monitoring",
                "domain": domain.value,
                "description": "Continuer la surveillance métacognitive",
                "priority": "low",
                "estimated_effort": 0.3,
                "expected_benefit": 0.4
            })
        
        return action_plans
    
    def _evaluate_reflection_quality(self, reflection: ReflectionSession) -> float:
        """Évalue la qualité d'une session de réflexion"""
        quality_factors = []
        
        # Facteur: nombre d'insights
        insight_factor = min(len(reflection.insights) / 5.0, 1.0)
        quality_factors.append(insight_factor * 0.3)
        
        # Facteur: profondeur de la réflexion
        depth_factor = reflection.depth_level / 3.0
        quality_factors.append(depth_factor * 0.3)
        
        # Facteur: applicabilité des plans d'action
        action_factor = min(len(reflection.action_plans) / 3.0, 1.0)
        quality_factors.append(action_factor * 0.2)
        
        # Facteur: durée appropriée
        duration_factor = 1.0 - min(abs(reflection.duration - 30) / 30.0, 1.0)  # Idéal: 30 secondes
        quality_factors.append(duration_factor * 0.2)
        
        return sum(quality_factors)
    
    def _update_self_model(self):
        """Met à jour le modèle de soi basé sur les données récentes"""
        
        # Mise à jour des capacités cognitives
        performance_data = self.cognitive_monitoring["performance_tracking"]
        
        # Capacité de mémoire
        memory_metrics = performance_data.get("memory_capacity", [])
        if memory_metrics:
            recent_memory = memory_metrics[-1]["value"] if memory_metrics else 0.5
            self.self_model.cognitive_abilities["memory_capacity"] = self._update_ability_estimate(
                self.self_model.cognitive_abilities["memory_capacity"],
                recent_memory
            )
        
        # Vitesse de raisonnement
        reasoning_speed_metrics = performance_data.get("reasoning_speed", [])
        if reasoning_speed_metrics:
            recent_speed = reasoning_speed_metrics[-1]["value"] if reasoning_speed_metrics else 0.5
            self.self_model.cognitive_abilities["reasoning_speed"] = self._update_ability_estimate(
                self.self_model.cognitive_abilities["reasoning_speed"],
                recent_speed
            )
        
        # Efficacité d’apprentissage
        learning_metrics = performance_data.get("learning_rate", [])
        if learning_metrics:
            recent_learning = learning_metrics[-1]["value"] if learning_metrics else 0.5
            self.self_model.cognitive_abilities["learning_efficiency"] = self._update_ability_estimate(
                self.self_model.cognitive_abilities["learning_efficiency"],
                recent_learning
            )
        
        # Mise à jour de la précision du modèle de soi
        self._update_self_model_accuracy()

        # Calibration douce entre auto-évaluation et performances observées
        try:
            deltas = calibrate_self_model(self.self_model, self.cognitive_monitoring["performance_tracking"], learning_rate=0.1)
            if deltas:
                self._record_metacognitive_event(
                    event_type="self_model_calibrated",
                    domain=CognitiveDomain.LEARNING,
                    description=f"Calibration self-model: { {k: round(v,3) for k,v in deltas.items()} }",
                    significance=0.3,
                    confidence=0.7
                )
        except Exception as _e:
            print(f"[⚠] calibrate_self_model: {_e}")
    
    def _update_ability_estimate(self, current_estimate: float, new_evidence: float) -> float:
        """Met à jour une estimation de capacité avec de nouvelles preuves"""
        learning_rate = self.operational_parameters["self_model_update_rate"]
        updated_estimate = (1 - learning_rate) * current_estimate + learning_rate * new_evidence
        return max(0.0, min(1.0, updated_estimate))
    
    def _update_self_model_accuracy(self):
        """Met à jour l'estimation de précision du modèle de soi"""
        # Basé sur la cohérence entre auto-évaluation et performance réelle
        consistency_scores = []
        
        for ability, self_assessment in self.self_model.cognitive_abilities.items():
            performance_metric = self.cognitive_monitoring["performance_tracking"].get(ability, [])
            if performance_metric:
                recent_performance = performance_metric[-1]["value"] if performance_metric else 0.5
                consistency = 1.0 - abs(self_assessment - recent_performance)
                consistency_scores.append(consistency)
        
        if consistency_scores:
            new_accuracy = np.mean(consistency_scores)
            learning_rate = 0.1
            self.self_model_accuracy = (1 - learning_rate) * self.self_model_accuracy + learning_rate * new_accuracy
    
    def _perform_initial_self_assessment(self) -> ReflectionSession:
        """Effectue l'auto-évaluation initiale"""
        reflection = ReflectionSession(
            start_time=time.time(),
            trigger="initialization",
            focus_domain=CognitiveDomain.LEARNING,
            depth_level=1
        )
        
        # Insights initiaux
        reflection.insights = [
            "Système métacognitif initialisé avec capacités de surveillance de base",
            "Auto-évaluation initiale: niveau débutant dans tous les domaines",
            "Stratégies d’apprentissage de base disponibles"
        ]
        
        # Conclusions
        reflection.conclusions = [
            "Nécessité de développer les capacités métacognitives par la pratique",
            "Importance de l'auto-surveillance pour l'amélioration continue",
            "Besoin d'accumuler de l'expérience pour affiner le modèle de soi"
        ]
        
        # Plans d'action
        reflection.action_plans = [
            {
                "type": "skill_development",
                "domain": "metacognition",
                "description": "Développer les compétences métacognitives de base",
                "priority": "high",
                "estimated_effort": 0.8,
                "expected_benefit": 0.9
            }
        ]
        
        reflection.duration = time.time() - reflection.start_time
        reflection.quality_score = 0.6
        
        return reflection
    
    def get_metacognitive_status(self) -> Dict[str, Any]:
        """Retourne le statut métacognitif complet"""
        return {
            "metacognitive_states": self.metacognitive_states.copy(),
            "self_model_accuracy": self.self_model_accuracy,
            "cognitive_abilities": self.self_model.cognitive_abilities.copy(),
            "recent_events_count": len(self.metacognitive_history["events"]),
            "reflection_sessions_count": len(self.metacognitive_history["reflection_sessions"]),
            "insights_generated": len(self.metacognitive_history["insights"]),
            "operational_parameters": self.operational_parameters.copy(),
            "performance_metrics": {
                metric: data[-1]["value"] if data else 0.0
                for metric, data in self.cognitive_monitoring["performance_tracking"].items()
            }
        }
    
    def schedule_periodic_reflection(self, interval: float = 300):  # 5 minutes par défaut
        """Planifie des réflexions périodiques"""
        def periodic_reflection_loop():
            while self.running:
                try:
                    # Sélection aléatoire d'un domaine à réfléchir
                    domains = list(CognitiveDomain)
                    selected_domain = random.choice(domains)
                    
                    self.trigger_reflection(
                        trigger="periodic_review",
                        domain=selected_domain,
                        urgency=0.3,
                        depth=1
                    )
                    
                    time.sleep(interval)
                    
                except Exception as e:
                    print(f"Erreur dans la réflexion périodique: {e}")
                    time.sleep(60)
        
        reflection_thread = threading.Thread(target=periodic_reflection_loop, daemon=True)
        reflection_thread.start()
        self.monitoring_threads["periodic_reflection"] = reflection_thread
    
    def stop_metacognitive_system(self):
        """Arrête le système métacognitif"""
        self.running = False
        print("⏹️ Système métacognitif arrêté")

# ===== SOUS-SYSTÈMES DE SURVEILLANCE =====

class ErrorDetectionSystem:
    """Système de détection d'erreurs cognitives"""
    
    def detect_reasoning_errors(self, reasoning_system) -> List[Dict[str, Any]]:
        """Détecte les erreurs de raisonnement"""
        errors = []
        
        if not reasoning_system:
            return errors
        
        # Détection d'incohérences logiques
        inconsistencies = self._detect_logical_inconsistencies(reasoning_system)
        errors.extend(inconsistencies)
        
        # Détection de conclusions invalides
        invalid_conclusions = self._detect_invalid_conclusions(reasoning_system)
        errors.extend(invalid_conclusions)
        
        # Détection de biais de raisonnement
        reasoning_biases = self._detect_reasoning_biases(reasoning_system)
        errors.extend(reasoning_biases)
        
        return errors
    
    def detect_memory_errors(self, memory_system) -> List[Dict[str, Any]]:
        """Détecte les erreurs de mémoire"""
        errors = []
        
        # Pour l'instant, erreurs génériques
        # Dans une implémentation complète, on intégrerait avec le système de mémoire
        errors.append({
            "type": "memory_retrieval_failure",
            "description": "Difficulté à récupérer des informations mémorisées",
            "severity": 0.4,
            "confidence": 0.6,
            "domain": CognitiveDomain.MEMORY,
            "corrective_action": "Utiliser des indices de récupération supplémentaires"
        })
        
        return errors
    
    def detect_perception_errors(self) -> List[Dict[str, Any]]:
        """Détecte les erreurs de perception"""
        errors = []
        
        # Erreurs de perception génériques
        errors.append({
            "type": "perceptual_ambiguity",
            "description": "Ambiguïté dans l'interprétation des stimuli",
            "severity": 0.3,
            "confidence": 0.5,
            "domain": CognitiveDomain.PERCEPTION,
            "corrective_action": "Rechercher des informations contextuelles supplémentaires"
        })
        
        return errors
    
    def _detect_logical_inconsistencies(self, reasoning_system) -> List[Dict[str, Any]]:
        """Détecte les incohérences logiques"""
        inconsistencies = []
        
        # Vérification des conclusions contradictoires
        recent_inferences = reasoning_system.reasoning_history["recent_inferences"]
        if len(recent_inferences) >= 2:
            last_two = list(recent_inferences)[-2:]
            
            # Vérification basique de contradiction
            if self._are_contradictory(last_two[0], last_two[1]):
                inconsistencies.append({
                    "type": "logical_contradiction",
                    "description": "Conclusions contradictoires dans des raisonnements récents",
                    "severity": 0.8,
                    "confidence": 0.7,
                    "domain": CognitiveDomain.REASONING,
                    "corrective_action": "Réexaminer les prémisses et le processus de raisonnement"
                })
        
        return inconsistencies
    
    def _are_contradictory(self, inference1: Dict, inference2: Dict) -> bool:
        """Détermine si deux inférences sont contradictoires"""
        # Vérification basique basée sur le contenu textuel
        content1 = str(inference1.get("solution", "")).lower()
        content2 = str(inference2.get("solution", "")).lower()
        
        contradictory_pairs = [
            ("oui", "non"), ("vrai", "faux"), ("possible", "impossible"),
            ("yes", "no"), ("true", "false"), ("possible", "impossible")
        ]
        
        for pair in contradictory_pairs:
            if (pair[0] in content1 and pair[1] in content2) or \
               (pair[1] in content1 and pair[0] in content2):
                return True
        
        return False
    
    def _detect_invalid_conclusions(self, reasoning_system) -> List[Dict[str, Any]]:
        """Détecte les conclusions potentiellement invalides"""
        invalid_conclusions = []
        
        # Détection de conclusions avec faible confiance mais présentées comme certaines
        recent_inferences = reasoning_system.reasoning_history["recent_inferences"]
        for inference in list(recent_inferences)[-3:]:
            confidence = inference.get("final_confidence", 0.5)
            solution = inference.get("solution", "")
            
            if confidence < 0.3 and any(word in str(solution).lower() for word in ["certain", "definite", "sure"]):
                invalid_conclusions.append({
                    "type": "overconfident_conclusion",
                    "description": "Conclusion présentée comme certaine malgré une faible confiance",
                    "severity": 0.6,
                    "confidence": 0.8,
                    "domain": CognitiveDomain.REASONING,
                    "corrective_action": "Recalibrer l'estimation de confiance"
                })
        
        return invalid_conclusions
    
    def _detect_reasoning_biases(self, reasoning_system) -> List[Dict[str, Any]]:
        """Détecte les biais de raisonnement"""
        biases = []
        
        # Détection de raisonnement circulaire
        recent_inferences = reasoning_system.reasoning_history["recent_inferences"]
        if len(recent_inferences) >= 3:
            if self._detect_circular_reasoning(list(recent_inferences)[-3:]):
                biases.append({
                    "type": "circular_reasoning",
                    "description": "Raisonnement circulaire détecté dans les inférences récentes",
                    "severity": 0.7,
                    "confidence": 0.6,
                    "domain": CognitiveDomain.REASONING,
                    "corrective_action": "Introduire de nouvelles preuves externes"
                })
        
        return biases
    
    def _detect_circular_reasoning(self, inferences: List[Dict]) -> bool:
        """Détecte le raisonnement circulaire"""
        if len(inferences) < 3:
            return False
        
        # Vérification basique de circularité
        contents = [str(inf.get("solution", "")) for inf in inferences]
        
        # Si le même contenu réapparaît sans nouvelle information
        if len(set(contents)) < len(contents) * 0.7:  # 70% de contenu unique
            return True
        
        return False

class BiasMonitoringSystem:
    """Système de surveillance des biais cognitifs"""
    
    def detect_confirmation_bias(self, reasoning_system) -> Dict[str, Any]:
        """Détecte le biais de confirmation"""
        detection_result = {
            "detected": False,
            "strength": 0.0,
            "confidence": 0.0
        }
        
        if not reasoning_system:
            return detection_result
        
        # Analyse des stratégies de raisonnement préférées
        strategy_preferences = reasoning_system.get_reasoning_stats().get("strategy_preferences", {})
        
        # Biais de confirmation si préférence pour le raisonnement déductif (tendance à confirmer)
        deductive_preference = strategy_preferences.get("déductif", 0.0)
        if deductive_preference > 0.7:
            detection_result["detected"] = True
            detection_result["strength"] = deductive_preference
            detection_result["confidence"] = 0.6
        
        return detection_result
    
    def detect_overconfidence(self, self_model, reasoning_system) -> Dict[str, Any]:
        """Détecte la surconfiance"""
        detection_result = {
            "detected": False,
            "confidence": 0.0
        }
        
        # Comparaison entre auto-évaluation et performance réelle
        self_assessed_ability = self_model.cognitive_abilities.get("reasoning_speed", 0.5)
        
        if reasoning_system:
            reasoning_stats = reasoning_system.get_reasoning_stats()
            actual_performance = reasoning_stats.get("average_confidence", 0.5)
            
            # Surconfiance si auto-évaluation > performance réelle + marge
            confidence_gap = self_assessed_ability - actual_performance
            if confidence_gap > 0.3:  # Écart significatif
                detection_result["detected"] = True
                detection_result["confidence"] = min(confidence_gap * 2, 1.0)
        
        return detection_result

class ResourceMonitoringSystem:
    """Système de surveillance des ressources cognitives"""

    def assess_cognitive_load(self, cognitive_architecture, reasoning_system) -> float:
        """Évalue la charge cognitive actuelle"""
        load_indicators = []

        # --- Sécurisation de la structure cognitive ---
        if not hasattr(cognitive_architecture, "global_activation"):
            # Si le thread a démarré trop tôt, on initialise une valeur par défaut
            cognitive_architecture.global_activation = 0.5

        if not hasattr(cognitive_architecture, "get_cognitive_status"):
            # Si la méthode n'existe pas encore, on retourne une valeur neutre
            return 0.5

        if isinstance(reasoning_system, str) or not hasattr(reasoning_system, "reasoning_history"):
            # Le raisonnement n'est pas encore opérationnel → charge moyenne
            return 0.5

        # --- Charge basée sur l'activation globale ---
        global_activation = getattr(cognitive_architecture, "global_activation", 0.5)
        load_indicators.append(global_activation)

        # --- Charge basée sur la mémoire de travail ---
        try:
            wm_load = cognitive_architecture.get_cognitive_status().get("working_memory_load", 0)
            normalized_wm_load = min(wm_load / 10.0, 1.0)  # Normalisation
            load_indicators.append(normalized_wm_load)
        except Exception:
            # Si la mémoire n'est pas prête, on ne bloque pas la boucle
            load_indicators.append(0.5)

        # --- Charge basée sur la complexité des raisonnements récents ---
        try:
            recent_inferences = reasoning_system.reasoning_history.get("recent_inferences", [])
            if recent_inferences:
                avg_complexity = np.mean(
                    [inf.get("complexity", 0.5) for inf in list(recent_inferences)[-3:]]
                )
                load_indicators.append(avg_complexity)
        except Exception:
            load_indicators.append(0.5)

        # --- Calcul final ---
        return float(np.mean(load_indicators)) if load_indicators else 0.5

    def _assess_performance_decline(self, performance_history: list) -> float:
        """
        Évalue une éventuelle dégradation des performances cognitives.
        Retourne une valeur entre 0 (aucune baisse) et 1 (baisse significative).
        """
        if not performance_history or len(performance_history) < 2:
            return 0.0

        try:
            # On compare les 3 derniers scores moyens
            recent_scores = [p.get("score", 0.5) for p in performance_history[-3:]]
            diffs = [recent_scores[i + 1] - recent_scores[i] for i in range(len(recent_scores) - 1)]
            decline = -np.mean([d for d in diffs if d < 0]) if any(d < 0 for d in diffs) else 0.0
            return float(min(decline, 1.0))
        except Exception:
            return 0.0

    
    def assess_fatigue(self, metacognitive_history, cognitive_architecture) -> float:
        """Évalue le niveau de fatigue cognitive"""
        fatigue_indicators = []
        
        # Fatigue basée sur la durée de fonctionnement
        operation_time = time.time() - metacognitive_history.get("system_start_time", time.time())
        time_fatigue = min(operation_time / 3600.0, 1.0)  # Normalisation sur 1 heure
        fatigue_indicators.append(time_fatigue * 0.3)
        
        # Fatigue basée sur le nombre d'événements récents
        recent_events = len(metacognitive_history.get("events", []))
        event_fatigue = min(recent_events / 100.0, 1.0)
        fatigue_indicators.append(event_fatigue * 0.4)
        
        # Fatigue basée sur les performances (si disponibles)
        if cognitive_architecture:
            performance_decline = self._assess_performance_decline(cognitive_architecture)
            fatigue_indicators.append(performance_decline * 0.3)
        
        return sum(fatigue_indicators)

class ProgressTrackingSystem:
    """Système de suivi des progrès cognitifs"""
    
    def track_learning_progress(self, metacognitive_system) -> Dict[str, float]:
        """Suit les progrès d’apprentissage"""
        progress_metrics = {}
        
        # Progrès métacognitif
        metacognitive_states = metacognitive_system.metacognitive_states
        progress_metrics["metacognitive_awareness"] = metacognitive_states["awareness_level"]
        progress_metrics["self_understanding"] = metacognitive_states["self_understanding"]
        
        # Progrès des capacités cognitives
        cognitive_abilities = metacognitive_system.self_model.cognitive_abilities
        for ability, level in cognitive_abilities.items():
            progress_metrics[f"ability_{ability}"] = level
        
        return progress_metrics

class StrategySelector:
    """Sélecteur de stratégies cognitives adaptatives"""
    
    def select_learning_strategy(self, domain: CognitiveDomain, context: Dict[str, Any]) -> str:
        """Sélectionne une stratégie d’apprentissage adaptée"""
        # Sélection basée sur le domaine et le contexte
        if domain == CognitiveDomain.MEMORY:
            return "spaced_repetition"
        elif domain == CognitiveDomain.REASONING:
            return "elaborative_interrogation"
        elif domain == CognitiveDomain.LEARNING:
            return "self_explanation"
        else:
            return "default_strategy"

class MetacognitiveAttention:
    """Système d'attention métacognitive"""
    
    def allocate_metacognitive_attention(self, events: List[MetacognitiveEvent]) -> Dict[str, float]:
        """Alloue l'attention métacognitive aux événements"""
        attention_allocation = {}
        
        for event in list(events)[-10:]:  # Derniers 10 événements
            attention_score = event.significance * (1.0 - event.confidence)
            attention_allocation[event.description] = attention_score
        
        # Normalisation
        total_attention = sum(attention_allocation.values())
        if total_attention > 0:
            attention_allocation = {k: v/total_attention for k, v in attention_allocation.items()}
        
        return attention_allocation

class EffortRegulator:
    """Régulateur d'effort cognitif"""
    
    def adjust_effort_level(self, current_load: float, target_performance: float) -> float:
        """Ajuste le niveau d'effort cognitif"""
        if current_load > 0.8:
            # Réduction d'effort si charge trop élevée
            return max(0.3, target_performance - 0.2)
        elif current_load < 0.3:
            # Augmentation d'effort si charge trop faible
            return min(1.0, target_performance + 0.2)
        else:
            return target_performance

class MetacognitiveGoalManager:
    """Gestionnaire de buts métacognitifs"""
    
    def __init__(self):
        self.metacognitive_goals = {
            "improve_self_awareness": 0.8,
            "enhance_error_detection": 0.7,
            "develop_better_strategies": 0.6,
            "increase_learning_efficiency": 0.9
        }
    
    def update_goal_priorities(self, metacognitive_status: Dict[str, Any]):
        """Met à jour les priorités des buts métacognitifs"""
        # Ajustement basé sur les états actuels
        awareness_level = metacognitive_status["metacognitive_states"]["awareness_level"]
        if awareness_level < 0.5:
            self.metacognitive_goals["improve_self_awareness"] = 0.9
        else:
            self.metacognitive_goals["improve_self_awareness"] = 0.6

# Test du système métacognitif
if __name__ == "__main__":
    print("🧠 TEST DU SYSTÈME MÉTACOGNITIF")
    print("=" * 50)
    
    # Création du système
    metacognitive_system = MetacognitiveSystem()
    
    # Test de surveillance de base
    print("\n🔍 Test de surveillance cognitive...")
    time.sleep(3)
    
    # Test de réflexion déclenchée
    print("\n💭 Test de réflexion métacognitive...")
    reflection = metacognitive_system.trigger_reflection(
        trigger="test_performance_review",
        domain=CognitiveDomain.REASONING,
        urgency=0.7,
        depth=2
    )
    
    print(f"Reflexion terminée - Durée: {reflection.duration:.2f}s")
    print(f"Qualité: {reflection.quality_score:.2f}")
    print(f"Insights générés: {len(reflection.insights)}")
    print(f"Plans d'action: {len(reflection.action_plans)}")
    
    # Affichage du statut
    print("\n📊 Statut métacognitif:")
    status = metacognitive_system.get_metacognitive_status()
    for key, value in status.items():
        if isinstance(value, dict):
            print(f" - {key}:")
            for subkey, subvalue in value.items():
                print(f"   - {subkey}: {subvalue}")
        else:
            print(f" - {key}: {value}")
    
    # Arrêt propre
    metacognitive_system.stop_metacognitive_system()
    
    print("\n✅ Test du système métacognitif terminé avec succès!")
    
    <|MERGE_RESOLUTION|>--- conflicted
+++ resolved
@@ -201,10 +201,8 @@
         self.monitoring_threads = {}
         self.running = True
 
-<<<<<<< HEAD
         self.experimenter = MetacogExperimenter(system_ref=self)
         
-=======
         # logger si dispo
         self.logger = getattr(self.cognitive_architecture, "logger", None)
         # rapport périodique (toutes les ~90s)
@@ -213,7 +211,6 @@
         except Exception:
             pass
 
->>>>>>> 4bb06313
         # Initialisation des systèmes
         self._initialize_metacognitive_system()
 
