--- conflicted
+++ resolved
@@ -1583,7 +1583,6 @@
         },
     ),
     _spec(
-<<<<<<< HEAD
         "knowledge_entity_typing",
         "AGI_Evolutive/knowledge/ontology_facade.py",
         "Identifie le type d'entité le plus plausible à partir d'un libellé.",
@@ -1598,51 +1597,10 @@
             "confidence": 0.78,
             "reason": "Prénom et nom typiques d'une personne.",
             "fallback_type": "Entity",
-=======
-        "autonomy_seed_proposals",
-        "AGI_Evolutive/autonomy/__init__.py",
-        "Analyse l'état interne de l'autonomie et propose des items d'agenda priorisés.",
-        AVAILABLE_MODELS["reasoning"],
-        extra_instructions=(
-            "Retourne 2 à 5 éléments dans 'proposals'.",
-            "Chaque élément doit inclure title, kind, priority (0-1), rationale et payload.action.",
-            "Autorise uniquement les types: learning, reasoning, intake, alignment, meta.",
-        ),
-        example_output={
-            "proposals": [
-                {
-                    "title": "Renforcer la capacité reasoning",
-                    "kind": "learning",
-                    "priority": 0.82,
-                    "rationale": "La métrique 'reasoning' montre une tendance baissière.",
-                    "payload": {"action": "improve_metric", "metric": "reasoning"},
-                    "dedupe_key": "metric:reasoning",
-                }
-            ],
-            "notes": "",
-        },
-    ),
-    _spec(
-        "autonomy_clarifying_question",
-        "AGI_Evolutive/autonomy/__init__.py",
-        "Formule une question de clarification unique tenant compte des incertitudes actuelles.",
-        AVAILABLE_MODELS["fast"],
-        extra_instructions=(
-            "Retourne un champ 'question' adressé directement à l'utilisateur.",
-            "Optionnellement, ajoute 'alternatives' (liste courte) classées par priorité.",
-        ),
-        example_output={
-            "question": "Avant d'avancer, quelle livraison souhaites-tu prioriser et pour quand ?",
-            "alternatives": [
-                "As-tu des contraintes de format ou de ton à respecter ?",
-                "Dois-je privilégier l'exploration ou la fiabilité immédiate ?",
-            ],
->>>>>>> c03faca2
-            "notes": "",
-        },
-    ),
-    _spec(
-<<<<<<< HEAD
+            "notes": "",
+        },
+    ),
+    _spec(
         "knowledge_mechanism_screening",
         "AGI_Evolutive/knowledge/mechanism_store.py",
         "Priorise les MAIs applicables en fonction de l'état courant.",
@@ -1667,47 +1625,6 @@
                     "reason": "Pas d'indication de dette documentaire urgente.",
                     "confidence": 0.42,
                 },
-=======
-        "autonomy_intention_evaluation",
-        "AGI_Evolutive/autonomy/auto_evolution.py",
-        "Évalue l'intérêt d'une intention autonome et décide de sa promotion.",
-        AVAILABLE_MODELS["reasoning"],
-        extra_instructions=(
-            "Fixe 'accepted' à true ou false selon la promotion recommandée.",
-            "Fournis 'significance', 'alignment' et 'emotional_drive' entre 0 et 1.",
-            "Liste les risques critiques dans 'risks' (peut être vide).",
-        ),
-        example_output={
-            "accepted": True,
-            "significance": 0.74,
-            "alignment": 0.68,
-            "emotional_drive": 0.52,
-            "risks": ["dépendance à une source unique"],
-            "recommended_actions": ["prévoir une vérification humaine"],
-            "notes": "",
-        },
-    ),
-    _spec(
-        "autonomy_signal_derivation",
-        "AGI_Evolutive/autonomy/auto_signals.py",
-        "Propose des signaux de suivi autonomes adaptés à l'action décrite.",
-        AVAILABLE_MODELS["reasoning"],
-        extra_instructions=(
-            "Chaque signal doit inclure name, metric, target (0-1), direction ('above' ou 'below') et weight.",
-            "Appuie chaque signal sur un mot-clé ou une justification concise.",
-        ),
-        example_output={
-            "signals": [
-                {
-                    "name": "analyse_inbox__latency",
-                    "metric": "latency_index",
-                    "target": 0.65,
-                    "direction": "below",
-                    "weight": 1.2,
-                    "source_keyword": "latency",
-                    "rationale": "Limiter le temps de traitement des nouveaux fichiers.",
-                }
->>>>>>> c03faca2
             ],
             "notes": "",
         },
