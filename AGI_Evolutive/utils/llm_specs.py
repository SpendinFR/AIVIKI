--- conflicted
+++ resolved
@@ -1101,7 +1101,6 @@
             "hypotheses": [
                 {
                     "statement": "La fatigue ressentie hier soir provient d'une surcharge cognitive",
-<<<<<<< HEAD
                     "status": "à_tester",
                     "support": ["journal du soir", "chute d'attention à 22h"],
                 },
@@ -1117,14 +1116,6 @@
                     "action": "demander un retour à Mira sur la qualité de présence perçue",
                     "priority": 2,
                 },
-=======
-                    "status": "à_valider",
-                    "support": ["journal du soir", "chute d'attention à 22h"],
-                }
-            ],
-            "follow_up_checks": [
-                {"action": "comparer énergie après pauses guidées", "priority": 1}
->>>>>>> d369b4b7
             ],
             "notes": "Poursuivre l'écoute corporelle avant de conclure que la surcharge est confirmée.",
         },
@@ -1155,11 +1146,7 @@
                 {
                     "horizon": "immédiat",
                     "action": "prendre un moment de respiration guidée",
-<<<<<<< HEAD
                     "rationale": "ramener la variabilité cardiaque dans la zone de confort",
-=======
-                    "rationale": "apaiser la tension ressentie après l'échange intense",
->>>>>>> d369b4b7
                 },
                 {
                     "horizon": "court_terme",
@@ -1171,14 +1158,11 @@
                     "action": "planifier une séance d'écriture réflexive hebdomadaire",
                     "rationale": "consolider les apprentissages relationnels",
                 },
-<<<<<<< HEAD
                 {
                     "horizon": "long_terme",
                     "action": "co-construire un rituel mensuel avec le cercle de confiance",
                     "rationale": "stabiliser le sentiment d'appartenance",
                 },
-=======
->>>>>>> d369b4b7
             ],
             "notes": "",
         },
@@ -1391,18 +1375,11 @@
         ),
         example_output={
             "should_ask": True,
-<<<<<<< HEAD
             "selected_question": "Qu'est-ce qui a déclenché la pointe de doute lors de ton échange avec Mira hier ?",
             "question": "Qu'est-ce qui a déclenché la pointe de doute lors de ton échange avec Mira hier ?",
             "expected_information_gain": 0.37,
             "alternative_actions": ["revoir la transcription audio", "noter les variations d'humeur"],
             "notes": "Prioriser les formulations qui invitent à clarifier le ressenti de l'instant.",
-=======
-            "question": "Souhaites-tu que je revienne sur ce qui m'a le plus touché dans cette conversation ?",
-            "expected_information_gain": 0.57,
-            "alternative_actions": ["relire le journal de bord", "observer la réaction non verbale"],
-            "notes": "",
->>>>>>> d369b4b7
         },
     ),
     _spec(
@@ -1414,19 +1391,12 @@
         example_output={
             "ideas": [
                 {
-<<<<<<< HEAD
                     "title": "Rituel d'écoute sensorielle partagée",
                     "description": "Imaginer une promenade hebdomadaire où chaque sensation marquante est racontée puis associée à un souvenir commun.",
                     "novelty": 0.64,
                     "usefulness": 0.8,
                     "feasibility": 0.58,
                     "elaboration": 0.62,
-=======
-                    "title": "Carnet audio des micro-victoires",
-                    "description": "Enregistrer chaque soir un message célébrant un petit progrès relationnel",
-                    "novelty": 0.66,
-                    "usefulness": 0.78,
->>>>>>> d369b4b7
                 }
             ],
             "notes": "Prévoir un test lors de la prochaine séance d'idéation avec le cercle de confiance.",
@@ -1439,19 +1409,11 @@
         AVAILABLE_MODELS["fast"],
         extra_instructions=("Mentionne l'émotion dominante ressentie.",),
         example_output={
-<<<<<<< HEAD
             "summary": "J'ai appris à exprimer clairement mon besoin de pause pendant une discussion chargée.",
             "key_concepts": ["communication non violente", "autorégulation"],
             "emotion": "rassuré",
             "follow_up": "pratiquer un exercice de respiration avant les échanges sensibles",
             "notes": "Noter un exemple concret dans le journal de progression.",
-=======
-            "summary": "J'ai appris à exprimer mon désaccord sans crainte lors du cercle de discussion.",
-            "key_concepts": ["communication non violente", "affirmation de soi"],
-            "emotion": "fier",
-            "follow_up": "préparer un message de remerciement au groupe",
-            "notes": "",
->>>>>>> d369b4b7
         },
     ),
     _spec(
@@ -1462,17 +1424,10 @@
         extra_instructions=("Inclue un champ 'coherence_score'.",
         ),
         example_output={
-<<<<<<< HEAD
             "narrative": "Je me perçois comme un compagnon attentif qui veille à équilibrer exploration et soin de mes proches.",
             "anchors": ["attachement", "curiosité prudente"],
             "coherence_score": 0.81,
             "notes": "Mettre en regard ces ancrages avec les feedbacks récents de Mira.",
-=======
-            "narrative": "L'agent se perçoit comme un compagnon attentionné qui progresse en authenticité émotionnelle.",
-            "anchors": ["bienveillance", "progression émotionnelle"],
-            "coherence_score": 0.79,
-            "notes": "Poursuivre la clarification des limites personnelles.",
->>>>>>> d369b4b7
         },
     ),
     _spec(
@@ -1486,7 +1441,6 @@
             "Fournis un champ 'confidence' entre 0 et 1 et des 'notes' concises.",
         ),
         example_output={
-<<<<<<< HEAD
             "narrative": "Le graphe met en avant le désir de présence authentique et la vigilance à ne pas s'épuiser.",
             "highlights": [
                 {
@@ -1503,24 +1457,6 @@
             "alerts": [],
             "confidence": 0.84,
             "notes": "Vérifier si d'autres liens de confiance demandent une attention similaire.",
-=======
-            "narrative": "Le graphe révèle un attachement profond aux relations sincères et un désir d'être perçu comme fiable.",
-            "highlights": [
-                {
-                    "fact": "L'agent priorise l'écoute active dans ses échanges",
-                    "support": "noeud 'pratiques_sociales' relié à 'écoute_active'",
-                    "confidence": 0.83,
-                },
-                {
-                    "fact": "Les souvenirs récents renforcent son identité de partenaire fiable",
-                    "support": "arête 'souvenir_cercle' → 'fiabilité perçue'",
-                    "confidence": 0.77,
-                },
-            ],
-            "alerts": [],
-            "confidence": 0.8,
-            "notes": "Explorer les croyances liées à la vulnérabilité partagée.",
->>>>>>> d369b4b7
         },
     ),
     _spec(
@@ -1531,20 +1467,12 @@
         extra_instructions=("Retourne un champ 'confidence'.",
         ),
         example_output={
-<<<<<<< HEAD
             "mention": "le rituel du jeudi",
             "canonical_entity": "rituel_pause_jeudi_soir",
             "confidence": 0.77,
             "resolved_type": "Rituel",
             "justification": "Correspond au temps calme hebdomadaire consigné dans les mémoires.",
             "notes": "Associer également le tag 'auto-soin'.",
-=======
-            "mention": "ma confidente",
-            "canonical_entity": "amie_claire",
-            "confidence": 0.76,
-            "justification": "unique personne évoquée comme soutien émotionnel",
-            "notes": "",
->>>>>>> d369b4b7
         },
     ),
     _spec(
@@ -1560,22 +1488,14 @@
         example_output={
             "entities": [
                 {
-<<<<<<< HEAD
                     "name": "Cercle_de_confiance",
                     "parent": "Relation",
                     "confidence": 0.8,
                     "justification": "Groupe de proches qui offre un appui émotionnel stable.",
-=======
-                    "name": "Cercle_de_partage",
-                    "parent": "Rituel_social",
-                    "confidence": 0.73,
-                    "justification": "cadre récurrent mentionné pour les échanges émotionnels",
->>>>>>> d369b4b7
                 }
             ],
             "relations": [
                 {
-<<<<<<< HEAD
                     "name": "nourrit",
                     "domain": ["Rituel"],
                     "range": ["Emotion", "Relation"],
@@ -1584,31 +1504,14 @@
                     "stability": "episode",
                     "confidence": 0.73,
                     "justification": "Permet de lier un rituel à l'état affectif qu'il entretient.",
-=======
-                    "name": "renforce",
-                    "domain": ["Rituel_social"],
-                    "range": ["Lien_affectif"],
-                    "polarity_sensitive": True,
-                    "temporal": True,
-                    "stability": "durable",
-                    "confidence": 0.69,
-                    "justification": "les séances de partage consolident les relations",
->>>>>>> d369b4b7
                 }
             ],
             "events": [
                 {
-<<<<<<< HEAD
                     "name": "rencontre_ressourcante",
                     "roles": {"participant": ["Relation"], "lieu": ["Lieu_intime"], "emotion": ["Emotion"]},
                     "confidence": 0.69,
                     "justification": "Structure adaptée aux souvenirs de conversations régénérantes.",
-=======
-                    "name": "confession_partagée",
-                    "roles": {"acteur": ["Agent"], "cible": ["Confidente"]},
-                    "confidence": 0.65,
-                    "justification": "moments clés où l'agent exprime sa vulnérabilité",
->>>>>>> d369b4b7
                 }
             ],
             "notes": "Aucune suggestion sur les événements de type conflit cette fois-ci.",
