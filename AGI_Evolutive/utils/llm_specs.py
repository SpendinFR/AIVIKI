"""Catalog of LLM integration specs derived from architecture review."""

from __future__ import annotations

from dataclasses import dataclass
from typing import Any, Iterable, Mapping, Sequence

from .llm_client import build_json_prompt


AVAILABLE_MODELS = {
    "fast": "qwen2.5:7b-instruct-q4_K_M",
    "reasoning": "qwen3:8b-q4_K_M",
}


@dataclass(frozen=True)
class LLMIntegrationSpec:
    """Describe how a subsystem should invoke the local LLM."""

    key: str
    module: str
    prompt_goal: str
    preferred_model: str
    extra_instructions: Sequence[str]
    example_output: Mapping[str, Any]

    def build_prompt(self, *, input_payload: Any | None = None, extra: Iterable[str] | None = None) -> str:
        instructions: list[str] = list(self.extra_instructions)
        if extra:
            instructions.extend(extra)
        instructions.append(
            "Si tu n'es pas certain, explique l'incertitude dans le champ 'notes'."
        )
        return build_json_prompt(
            self.prompt_goal,
            input_data=input_payload,
            extra_instructions=instructions,
            example_output=self.example_output,
        )


def _spec(
    key: str,
    module: str,
    prompt_goal: str,
    preferred_model: str,
    *,
    extra_instructions: Sequence[str] | None = None,
    example_output: Mapping[str, Any] | None = None,
) -> LLMIntegrationSpec:
    return LLMIntegrationSpec(
        key=key,
        module=module,
        prompt_goal=prompt_goal,
        preferred_model=preferred_model,
        extra_instructions=tuple(extra_instructions or ()),
        example_output=example_output or {},
    )


LLM_INTEGRATION_SPECS: tuple[LLMIntegrationSpec, ...] = (
    _spec(
        "package_overview",
        "AGI_Evolutive/__init__.py",
        "Analyse la structure du package AGI_Evolutive et propose une synthèse actionnable.",
        AVAILABLE_MODELS["reasoning"],
        extra_instructions=(
            "Résume le rôle global du package en une phrase claire.",
            "Liste les capacités clés (2 à 5 éléments).",
            "Suggère 1 à 3 axes prioritaires dans 'recommended_focus'.",
            "Ajoute des alertes dans 'alerts' uniquement si nécessaire.",
            "Fournis un champ 'confidence' entre 0 et 1 et des 'notes' concises.",
        ),
        example_output={
            "summary": "AGI_Evolutive orchestre perception, mémoire et cognition pour un agent autonome évolutif.",
            "capabilities": [
                "Coordination multi-systèmes",
                "Suivi heuristique robuste",
                "Intégrations LLM modulaires",
            ],
            "recommended_focus": [
                "Aligner les sorties LLM sur les métriques clés",
                "Documenter les dépendances critiques",
            ],
            "alerts": [
                "Surveiller la dette technique des heuristiques historiques",
            ],
            "confidence": 0.82,
            "notes": "Consolider la télémétrie avant extension.",
        },
    ),
    _spec(
        "reasoning_episode",
        "AGI_Evolutive/reasoning/__init__.py",
        "Analyse un épisode de raisonnement et propose une réponse structurée prête à l'exécution.",
        AVAILABLE_MODELS["reasoning"],
        extra_instructions=(
            "Fixe le champ 'confidence' entre 0 et 1 en cohérence avec l'hypothèse retenue.",
            "Décris chaque test avec les champs description/goal/priority (1 = priorité la plus haute).",
            "Ajoute des 'actions' concrètes avec label, utility et notes si pertinent.",
        ),
        example_output={
            "summary": "Stratégie déduction: prioriser l'explication A avec validation terrain.",
            "confidence": 0.72,
            "hypothesis": {
                "label": "L'utilisateur veut une procédure détaillée", 
                "confidence": 0.72,
                "rationale": "Le prompt insiste sur des étapes numérotées et un besoin de traçabilité."
            },
            "tests": [
                {
                    "description": "Vérifier les journaux récents du module QA",
                    "goal": "Identifier un cas similaire pour valider la démarche",
                    "priority": 1,
                    "expected_gain": 0.6,
                }
            ],
            "actions": [
                {
                    "label": "Scanner la mémoire récente",
                    "utility": 0.58,
                    "notes": "Permet d'ancrer la recommandation dans les retours d'expérience."
                }
            ],
            "learning": [
                "Documenter explicitement le lien hypothèse→test pour faciliter l'audit."
            ],
            "notes": "Prévoir une relance utilisateur si la confiance reste <0.75.",
        },
    ),
    _spec(
        "counterfactual_analysis",
        "AGI_Evolutive/reasoning/causal.py",
        "Analyse une simulation contrefactuelle et propose des validations/actions prioritaires.",
        AVAILABLE_MODELS["reasoning"],
        extra_instructions=(
            "Résume la plausibilité de la relation cause→effet en français clair.",
            "Renseigne le champ 'confidence' entre 0 et 1.",
            "Liste les hypothèses clés dans 'assumptions'.",
            "Suggère des 'checks' (description/goal/priority) pour valider le scénario.",
            "Fournis des 'actions' concrètes avec label/priority/utility/notes si pertinent.",
            "Ajoute 'alerts' si un risque, une donnée manquante ou une incohérence est détecté.",
        ),
        example_output={
            "summary": "La relation semble plausible mais dépend d'une température stable.",
            "confidence": 0.64,
            "assumptions": [
                "La température ambiante reste comprise entre 20 et 25°C.",
                "Les capteurs de vibration sont calibrés.",
            ],
            "checks": [
                {
                    "description": "Vérifier le journal thermique des dernières 24h",
                    "goal": "Confirmer l'absence de pic de chaleur",
                    "priority": 1,
                }
            ],
            "actions": [
                {
                    "label": "Déployer un capteur redondant",
                    "priority": 1,
                    "utility": 0.55,
                    "notes": "Sécurise la mesure principale avant l'intervention.",
                }
            ],
            "alerts": ["La confiance reste limitée faute de simulations réussies."],
            "notes": "Prévoir un re-test si de nouvelles données arrivent.",
        },
    ),
    _spec(
        "intent_classification",
        "AGI_Evolutive/io/intent_classifier.py",
        "Classifie l'intention utilisateur et justifie ta décision.",
        AVAILABLE_MODELS["fast"],
        extra_instructions=(
            "Retourne une probabilité par classe et une justification courte.",
            "Ajoute les mots-clés détectés dans 'indices'.",
        ),
        example_output={
            "intent": "COMMAND",
            "confidence": 0.86,
            "class_probabilities": {
                "COMMAND": 0.86,
                "QUESTION": 0.1,
                "INFO": 0.03,
                "THREAT": 0.01,
            },
            "indices": ["configurer", "exécute"],
            "notes": "",
        },
    ),
    _spec(
        "language_understanding",
        "AGI_Evolutive/language/understanding.py",
        "Analyse l'énoncé et remplis les slots de compréhension.",
        AVAILABLE_MODELS["fast"],
        extra_instructions=(
            "Si un slot est inconnu, mets null et explique dans 'notes'.",
        ),
        example_output={
            "canonical_query": "programmer un rappel pour demain",
            "intent": "schedule_reminder",
            "entities": [
                {"type": "datetime", "value": "2024-05-10T09:00:00", "text": "demain matin"}
            ],
            "slots": {"target": "rappel", "action": "programmer"},
            "follow_up_questions": [],
            "notes": "",
        },
    ),
    _spec(
        "language_style_critique",
        "AGI_Evolutive/language/style_critic.py",
        "Évalue la réponse de l'assistant et identifie les problèmes de style prioritaires.",
        AVAILABLE_MODELS["fast"],
        extra_instructions=(
            "Retourne 'issues' triées par sévérité décroissante.",
            "Chaque issue doit inclure 'code', 'severity' entre 0 et 1, 'explanation' concise et 'suggested_fix'.",
            "Ajoute 'confidence' entre 0 et 1 et des 'notes' seulement si nécessaires.",
        ),
        example_output={
            "length": 180,
            "issues": [
                {
                    "code": "excess_bang",
                    "severity": 0.74,
                    "explanation": "Trop de points d'exclamation consécutifs.",
                    "suggested_fix": "Limiter les points d'exclamation à un seul par phrase.",
                },
                {
                    "code": "hedging_maybe",
                    "severity": 0.42,
                    "explanation": "Plusieurs hésitations (peut-être, je crois) affaiblissent le ton.",
                    "suggested_fix": "Réaffirmer les conclusions sans termes hésitants.",
                },
            ],
            "confidence": 0.68,
            "notes": "",
        },
    ),
    _spec(
        "language_social_reward",
        "AGI_Evolutive/language/social_reward.py",
        "Estime la valence sociale d'un message utilisateur et justifie la note.",
        AVAILABLE_MODELS["fast"],
        extra_instructions=(
            "Retourne un champ 'reward' compris entre -1 et 1.",
            "Indique 'label' parmi {positive, neutral, negative}.",
            "Liste les 'evidence' pertinentes (mots, expressions).",
        ),
        example_output={
            "reward": 0.6,
            "label": "positive",
            "evidence": ["merci", "super"],
            "confidence": 0.7,
            "notes": "Les marqueurs positifs sont majoritaires malgré une légère réserve.",
        },
    ),
    _spec(
        "language_style_observer",
        "AGI_Evolutive/language/style_observer.py",
        "Analyse des candidats stylistiques et sélectionne ceux à intégrer en priorité.",
        AVAILABLE_MODELS["fast"],
        extra_instructions=(
            "Retourne un champ 'decisions' (liste).",
            "Chaque décision inclut 'id', 'accept' bool, 'priority' 0..1 et 'justification'.",
            "Mentionne dans 'notes' les raisons d'incertitude éventuelles.",
        ),
        example_output={
            "decisions": [
                {"id": 0, "accept": True, "priority": 0.82, "justification": "Phrase courte et alignée."},
                {"id": 1, "accept": False, "priority": 0.2, "justification": "Trop de jargon pour l'utilisateur."},
            ],
            "confidence": 0.71,
            "notes": "Limiter l'intégration aux expressions avec contexte clair.",
        },
    ),
    _spec(
        "language_style_profiler",
        "AGI_Evolutive/language/style_profiler.py",
        "Analyse un message utilisateur et extrait les indices de style et de mémoire personnelle.",
        AVAILABLE_MODELS["fast"],
        extra_instructions=(
            "Retourne 'tone', 'preferences' (liste), 'personal_facts', 'names' si détectés.",
            "Chaque préférence inclut 'trait' et 'strength' entre 0 et 1.",
            "Inclue 'lexicon' pour suggérer des tokens à renforcer (champ 'token').",
        ),
        example_output={
            "tone": "casual chaleureux",
            "preferences": [
                {"trait": "emoji_usage", "strength": 0.75},
                {"trait": "bullet_lists", "strength": 0.6},
            ],
            "personal_facts": [
                {"summary": "Adore le café du matin", "confidence": 0.68}
            ],
            "names": [{"name": "Alice", "count": 1}],
            "lexicon": [
                {"token": "workflow", "weight": 0.2},
                {"token": "booster", "weight": 0.15},
            ],
            "notes": "",  # facultatif
        },
    ),
    _spec(
        "language_quote_memory",
        "AGI_Evolutive/language/quote_memory.py",
        "Choisis la meilleure citation à proposer à partir du contexte fourni.",
        AVAILABLE_MODELS["fast"],
        extra_instructions=(
            "Retourne 'selected_id' (entier) correspondant à l'id candidat.",
            "Ajoute 'selected_tags' si des tags doivent être renforcés et une liste 'alternatives' optionnelle.",
            "Si aucune citation ne convient, mets 'reject_all' à true.",
        ),
        example_output={
            "selected_id": 2,
            "selected_tags": ["motivation", "humour"],
            "alternatives": [1],
            "notes": "Favorise le rappel léger avant un appel à l'action.",
        },
    ),
    _spec(
        "language_inbox_ingest",
        "AGI_Evolutive/language/inbox_ingest.py",
        "Filtre les lignes d'un fichier d'inbox et indique comment les router (lexique, style, mémoire).",
        AVAILABLE_MODELS["fast"],
        extra_instructions=(
            "Retourne 'decisions' avec pour chaque entrée {id, accept, targets, liked, tags, channel}.",
            "Les cibles possibles : lexicon, style, quote.",
            "Utilise 'notes' pour documenter les exclusions importantes.",
        ),
        example_output={
            "decisions": [
                {
                    "id": 0,
                    "accept": True,
                    "targets": ["lexicon", "style"],
                    "liked": False,
                    "tags": ["setup"],
                    "channel": "inbox",
                },
                {
                    "id": 1,
                    "accept": True,
                    "targets": ["quote"],
                    "liked": True,
                    "tags": ["motivation"],
                    "channel": "user",
                },
            ],
            "notes": "Ignoré deux lignes car bruit marketing.",
        },
    ),
    _spec(
        "language_frames",
        "AGI_Evolutive/language/frames.py",
        "Identifie l'intention, les actes de dialogue et les besoins à partir d'une tournure utilisateur.",
        AVAILABLE_MODELS["fast"],
        extra_instructions=(
            "Retourne 'intent', 'confidence', 'acts' (noms de DialogueAct), 'slots', 'needs'.",
            "Ajoute 'unknown_terms' si nécessaire et 'notes' pour contextualiser.",
        ),
        example_output={
            "intent": "ask_info",
            "confidence": 0.78,
            "acts": ["ASK", "CLARIFY"],
            "slots": {"topic": "automatisation des tests"},
            "needs": ["détails sur l'environnement"],
            "unknown_terms": ["CI/CD"],
            "notes": "Utilisateur incertain sur la procédure exacte.",
        },
    ),
    _spec(
        "language_semantic_understanding",
        "AGI_Evolutive/language/__init__.py",
        "Raffine le frame d'intention détecté en ajoutant slots et confiance ajustée.",
        AVAILABLE_MODELS["fast"],
        extra_instructions=(
            "Respecte l'intention heuristique sauf si elle est manifestement incorrecte.",
            "Retourne 'intent', 'confidence', 'slots' et éventuellement 'notes'.",
        ),
        example_output={
            "intent": "plan",
            "confidence": 0.81,
            "slots": {"dates": ["10 mai"], "topic": "atelier IA"},
            "notes": "Mention implicite d'organisation d'événement.",
        },
    ),
    _spec(
        "conversation_context",
        "AGI_Evolutive/conversation/context.py",
        "Résume le contexte conversationnel et détecte le ton.",
        AVAILABLE_MODELS["fast"],
        extra_instructions=(
            "Inclue un champ 'topics' trié par priorité (1 = haut).",
        ),
        example_output={
            "summary": "L'utilisateur veut optimiser son workflow de tests.",
            "topics": [
                {"rank": 1, "label": "tests automatiques"},
                {"rank": 2, "label": "optimisation LLM"},
            ],
            "tone": "curieux",
            "alerts": [],
            "notes": "",
        },
    ),
    _spec(
        "concept_extraction",
        "AGI_Evolutive/memory/concept_extractor.py",
        "Identifie les concepts et relations saillants dans la mémoire.",
        AVAILABLE_MODELS["reasoning"],
        extra_instructions=(
            "Inclue des relations orientées sujet->objet avec un verbe.",
        ),
        example_output={
            "concepts": [
                {"label": "apprentissage actif", "evidence": "Session du 9 mai"},
                {"label": "bandit linéaire", "evidence": "résultats expérimentation"},
            ],
            "relations": [
                {"subject": "apprentissage actif", "verb": "améliore", "object": "exploration"}
            ],
            "uncertain_items": [],
            "notes": "",
        },
    ),
    _spec(
        "metacognition_reflection_synthesis",
        "AGI_Evolutive/metacognition/__init__.py",
        "Analyse la situation métacognitive et propose une synthèse exploitable.",
        AVAILABLE_MODELS["reasoning"],
        extra_instructions=(
            "Retourne toujours les champs insights, conclusions et action_plans.",
            "Chaque plan d'action doit avoir type, description, priority, estimated_effort, expected_benefit et domain.",
            "Ajoute quality_estimate (0-1) et optional_quality_notes.",
        ),
        example_output={
            "insights": [
                "Tension entre vitesse de raisonnement et précision détectée",
                "Charge cognitive élevée liée aux interruptions récentes",
            ],
            "conclusions": [
                "Stabiliser la prise de décision dans le domaine raisonnement",
                "Planifier une réduction de charge cognitive",
            ],
            "action_plans": [
                {
                    "type": "strategy_adjustment",
                    "description": "Introduire un cycle de vérification par pair pour les décisions critiques",
                    "priority": "high",
                    "estimated_effort": 0.5,
                    "expected_benefit": 0.75,
                    "domain": "raisonnement",
                }
            ],
            "quality_estimate": 0.68,
            "optional_quality_notes": "Réduire les interruptions avant la prochaine revue.",
            "notes": "",
        },
    ),
    _spec(
        "metacognition_experiment_planner",
        "AGI_Evolutive/metacognition/experimentation.py",
        "Choisis ou compose un plan d'expérimentation ciblé pour améliorer la métrique.",
        AVAILABLE_MODELS["reasoning"],
        extra_instructions=(
            "Utilise should_plan pour indiquer s'il faut lancer un test.",
            "Inclue plan_id, plan (dict), parameters (dict), target_change (0-1) et duration_cycles (entier).",
            "Ajoute un champ notes pour les instructions complémentaires.",
        ),
        example_output={
            "should_plan": True,
            "plan_id": "meta_reflection",
            "plan": {
                "strategy": "meta_reflection",
                "details": "1 question méta avant chaque session d'apprentissage",
            },
            "parameters": {"reflection_depth": 2},
            "target_change": 0.11,
            "duration_cycles": 3,
            "notes": "Surveiller la fatigue cognitive pendant l'essai.",
        },
    ),
    _spec(
        "memory_semantic_embedding",
        "AGI_Evolutive/memory/embedding_adapters.py",
        "Analyse un souvenir et fournis des mots-clés, thèmes et relations associées.",
        AVAILABLE_MODELS["reasoning"],
        extra_instructions=(
            "Retourne 5 à 8 mots-clés pondérés entre 0 et 1.",
            "Ajoute des 'related_terms' si pertinent (synonymes, proximités).",
            "Liste les relations orientées sujet->objet avec un verbe explicite.",
        ),
        example_output={
            "keywords": [
                {"term": "empathie", "weight": 0.92},
                {"term": "écoute active", "weight": 0.74},
            ],
            "related_terms": [
                {"term": "compassion", "weight": 0.68},
                {"term": "validation émotionnelle", "weight": 0.55},
            ],
            "topics": [
                {"label": "relations humaines", "weight": 0.7},
            ],
            "relations": [
                {
                    "subject": "empathie",
                    "verb": "renforce",
                    "object": "confiance",
                    "confidence": 0.6,
                }
            ],
            "notes": "",
        },
    ),
    _spec(
        "memory_retrieval_ranking",
        "AGI_Evolutive/memory/retrieval.py",
        "Réévalue les souvenirs candidats pour une requête et renvoie un classement justifié.",
        AVAILABLE_MODELS["reasoning"],
        extra_instructions=(
            "Classe les candidats du plus pertinent au moins pertinent.",
            "Fixe 'adjusted_score' entre 0 et 1 (float).",
            "Ajoute un champ 'rationale' concis expliquant la décision.",
            "Attribue 'priority' parmi {haut, moyen, bas} selon l'urgence de remonter le souvenir.",
        ),
        example_output={
            "rankings": [
                {
                    "id": 12,
                    "adjusted_score": 0.84,
                    "rationale": "Éclaire précisément la question sur le ressenti après la première rencontre avec Mira.",
                    "priority": "haut",
                },
                {
                    "id": 7,
                    "adjusted_score": 0.55,
                    "rationale": "Complète l'évolution de l'agent lors de la retraite créative, mais reste moins direct.",
                    "priority": "moyen",
                },
            ],
            "notes": "",
        },
    ),
    _spec(
        "memory_system_narrative",
        "AGI_Evolutive/memory/__init__.py",
        "Transforme les statistiques autobiographiques en récit synthétique et dégage les leçons clés.",
        AVAILABLE_MODELS["reasoning"],
        extra_instructions=(
            "Fournis un champ 'enhanced_narrative' en français clair.",
            "Donne 1 à 3 'insights' concis avec un niveau d'importance.",
            "Calcule 'coherence' entre 0 et 1 si tu ajustes la valeur initiale.",
        ),
        example_output={
            "enhanced_narrative": "L'agent a consacré la semaine à approfondir ses échanges avec son cercle interne et à formaliser une nouvelle vision personnelle.",
            "coherence": 0.78,
            "insights": [
                {"title": "Renforcement des liens", "importance": "haute", "detail": "Moments partagés avec Mira et l'équipe qui ont ravivé la motivation."}
            ],
            "notes": "",
        },
    ),
    _spec(
        "memory_adaptive_guidance",
        "AGI_Evolutive/memory/adaptive.py",
        "Analyse les paramètres adaptatifs et suggère des ajustements prudents.",
        AVAILABLE_MODELS["fast"],
        extra_instructions=(
            "Retourne des 'parameter_updates' avec 'name', 'suggested_value', 'confidence' (0-1) et 'rationale'.",
            "Si aucun ajustement n'est pertinent, renvoie une liste vide et explique dans 'notes'.",
        ),
        example_output={
            "parameter_updates": [
                {
                    "name": "recall_threshold",
                    "suggested_value": 0.62,
                    "confidence": 0.7,
                    "rationale": "Réduire les faux négatifs observés sur les requêtes longues.",
                }
            ],
            "notes": "",
        },
    ),
    _spec(
        "memory_long_term_digest",
        "AGI_Evolutive/memory/alltime.py",
        "Résume une période historique et signale les faits marquants ou risques.",
        AVAILABLE_MODELS["reasoning"],
        extra_instructions=(
            "Produis un champ 'summary' (3 phrases max).",
            "Ajoute 'highlights' (liste) et 'risks' éventuels avec sévérité.",
        ),
        example_output={
            "summary": "Semaine marquée par l'exploration d'une nouvelle habitude matinale et par plusieurs échanges inspirants avec la communauté interne.",
            "highlights": [
                {"item": "Routine de méditation instaurée", "impact": "haut"},
                {"item": "Discussion en profondeur avec Mira", "impact": "moyen"},
            ],
            "risks": [
                {"item": "Fatigue liée aux réflexions prolongées", "severity": "modéré"}
            ],
            "notes": "",
        },
    ),
    _spec(
        "memory_concept_curation",
        "AGI_Evolutive/memory/concept_store.py",
        "Évalue la pertinence des concepts et propose les priorités de consolidation.",
        AVAILABLE_MODELS["reasoning"],
        extra_instructions=(
            "Retourne une liste 'concepts' où chaque entrée contient 'id', 'priority' (haut/moyen/bas) et 'action'.",
            "Ajoute des suggestions pour les relations critiques dans 'relations'.",
        ),
        example_output={
            "concepts": [
                {"id": "curiosite_partagee", "priority": "haut", "action": "Documenter les échanges avec les mentors."}
            ],
            "relations": [
                {"id": "curiosite_partagee::renforce::confiance_mutuelle", "priority": "moyen", "action": "Tracer les moments où la confiance a progressé."}
            ],
            "notes": "",
        },
    ),
    _spec(
        "memory_index_optimizer",
        "AGI_Evolutive/memory/indexing.py",
        "Recommande des ajustements de classement pour les correspondances mémoire.",
        AVAILABLE_MODELS["fast"],
        extra_instructions=(
            "Renvoie 'reranked' trié par pertinence avec 'id', 'boost' (float -0.5 à 0.5) et 'justification'.",
        ),
        example_output={
            "reranked": [
                {"id": 42, "boost": 0.18, "justification": "Évoque explicitement la rencontre fondatrice que l'agent cherche à revisiter."}
            ],
            "notes": "",
        },
    ),
    _spec(
        "memory_janitor_triage",
        "AGI_Evolutive/memory/janitor.py",
        "Valide la suppression ou l'archivage des souvenirs expirés en tenant compte du contexte.",
        AVAILABLE_MODELS["fast"],
        extra_instructions=(
            "Chaque entrée dans 'decisions' doit contenir 'id', 'action' (delete|soft_keep) et 'reason'.",
        ),
        example_output={
            "decisions": [
                {"id": "mem_12", "action": "delete", "reason": "Redondant avec digest hebdomadaire."}
            ],
            "notes": "",
        },
    ),
    _spec(
        "memory_store_strategy",
        "AGI_Evolutive/memory/memory_store.py",
        "Analyse un souvenir entrant et recommande tags, métadonnées et priorité de conservation.",
        AVAILABLE_MODELS["reasoning"],
        extra_instructions=(
            "Propose 'retention_priority' (haut/moyen/bas).",
            "Ajoute 'metadata_updates' (dict) pour compléter les informations utiles.",
        ),
        example_output={
            "normalized_kind": "souvenir_personnel",
            "tags": ["rencontre", "reflexion"],
            "retention_priority": "haut",
            "metadata_updates": {"relation_associee": "Mira", "tonalite": "chaleureuse"},
            "notes": "",
        },
    ),
    _spec(
        "memory_preferences_guidance",
        "AGI_Evolutive/memory/prefs_bridge.py",
        "Affiner l'affinité utilisateur en expliquant les signaux likes/dislikes.",
        AVAILABLE_MODELS["fast"],
        extra_instructions=(
            "Retourne 'adjusted_affinity' (0-1) et 'reason'.",
            "Liste 'suggested_concepts' si des éléments proches sont détectés.",
        ),
        example_output={
            "adjusted_affinity": 0.74,
            "reason": "Plusieurs tags positifs récents sur le thème.",
            "suggested_concepts": ["monitoring proactif"],
            "notes": "",
        },
    ),
    _spec(
        "memory_semantic_bridge",
        "AGI_Evolutive/memory/semantic_bridge.py",
        "Résume un lot de souvenirs entrants et signale les suivis urgents.",
        AVAILABLE_MODELS["fast"],
        extra_instructions=(
            "Retourne 'batch_annotations' (liste) avec 'id', 'priority' et 'topics'.",
            "Marque 'alerts' si une action immédiate est recommandée.",
        ),
        example_output={
            "batch_annotations": [
                {"id": "mem_9", "priority": "haut", "topics": ["retour d'emotion", "conversation avec mentor"]}
            ],
            "alerts": ["Prévoir un suivi émotionnel après la discussion avec Mira"],
            "notes": "",
        },
    ),
    _spec(
        "memory_summarizer_guidance",
        "AGI_Evolutive/memory/summarizer.py",
        "Produit un digest concis à partir d'un lot de souvenirs hiérarchiques.",
        AVAILABLE_MODELS["reasoning"],
        extra_instructions=(
            "Synthétise en moins de 120 mots.",
            "Liste 'key_events' avec leur importance.",
            "Ajoute 'alerts' si des risques doivent être remontés.",
        ),
        example_output={
            "summary": "La période retrace la découverte d'une nouvelle passion artistique et la consolidation d'un cercle de confiance.",
            "key_events": [
                {"label": "Atelier d'esquisse partagé", "importance": "haute"},
                {"label": "Feedback de Mira", "importance": "moyenne"},
            ],
            "alerts": ["Prendre un moment de repos après les sessions créatives intenses"],
            "notes": "",
        },
    ),
    _spec(
        "memory_vector_guidance",
        "AGI_Evolutive/memory/vector_store.py",
        "Ajuste le classement vectoriel en expliquant les choix prioritaires.",
        AVAILABLE_MODELS["fast"],
        extra_instructions=(
            "Renvoie 'reranked' avec 'id', 'boost' (-0.5 à 0.5) et 'comment'.",
        ),
        example_output={
            "reranked": [
                {"id": "doc_15", "boost": 0.22, "comment": "Correspond exactement au symptôme signalé."}
            ],
            "notes": "",
        },
    ),
    _spec(
        "perception_preprocess",
        "AGI_Evolutive/io/perception_interface.py",
        "Pré-analyse l'entrée capteur pour fournir des métadonnées utiles.",
        AVAILABLE_MODELS["fast"],
        extra_instructions=("Marque 'requires_attention' à true si action urgente.",),
        example_output={
            "modality": "texte",
            "salient_entities": ["serveur", "erreur 500"],
            "requires_attention": True,
            "suggested_tags": ["incident", "priorité haute"],
            "notes": "",
        },
    ),
    _spec(
        "goal_interpreter",
        "AGI_Evolutive/goals/heuristics.py",
        "Associe la description d'objectif à un registre d'actions logiques.",
        AVAILABLE_MODELS["reasoning"],
        extra_instructions=(
            "Liste trois actions candidates ordonnées par pertinence.",
        ),
        example_output={
            "normalized_goal": "nourrir la relation naissante et clarifier nos besoins partagés",
            "candidate_actions": [
                {"action": "planifier_rituel_partage", "rationale": "ancrer un espace commun où exprimer nos ressentis"},
                {"action": "exprimer_attentes_reciproques", "rationale": "clarifier ce qui nous aide à nous sentir en sécurité"},
                {"action": "observer_signaux_internes", "rationale": "suivre les réactions corporelles pour ajuster l'engagement"},
            ],
            "notes": "",
        },
    ),
    _spec(
        "goal_metadata_inference",
        "AGI_Evolutive/goals/__init__.py",
        "Analyse un nouveau but et propose le type et les critères de succès adaptés.",
        AVAILABLE_MODELS["reasoning"],
        extra_instructions=(
            "Le champ 'goal_type' doit être parmi: survival, growth, exploration, mastery, social, creative, self_actualisation, cognitive.",
            "Fournis 2 à 4 'success_criteria' actionnables.",
            "Ajoute 'confidence' (0-1) et 'notes' si utile.",
        ),
        example_output={
            "goal_type": "growth",
            "success_criteria": [
                "Clarifier l'impact utilisateur recherché",
                "Définir un résultat observable à court terme",
            ],
            "confidence": 0.74,
            "notes": "Aligné avec la consolidation des compétences.",
        },
    ),
    _spec(
        "goal_curiosity_proposals",
        "AGI_Evolutive/goals/curiosity.py",
        "À partir du contexte et des écarts détectés, propose des sous-buts structurés.",
        AVAILABLE_MODELS["reasoning"],
        extra_instructions=(
            "Privilégie des formulations accessibles et simples (pas de jargon technique).",
            "Retourne une liste 'proposals' (maximum 3) avec description, criteria, value, competence, curiosity, urgency entre 0 et 1.",
            "Ajoute 'confidence' (0-1) et 'notes' éventuelles par proposition.",
            "Si le but parent parle de l'évolution ou de la survie de l'IA, pense à proposer selon le contexte un sous-but sur la compréhension de l'environnement, des relations humaines ou des ressources techniques essentielles.",
        ),
        example_output={
            "proposals": [
                {
                    "description": "<sous-but concis aligné avec le parent>",
                    "criteria": [
                        "<critère observable 1>",
                        "<critère observable 2>",
                    ],
                    "value": 0.6,
                    "competence": 0.5,
                    "curiosity": 0.7,
                    "urgency": 0.4,
                    "confidence": 0.65,
                    "notes": ["<optionnel : contexte utile>"]
                }
            ],
            "notes": "<optionnel : synthèse transversale>",
        },
    ),
    _spec(
        "goal_priority_review",
        "AGI_Evolutive/goals/dag_store.py",
        "Évalue la priorité d'un but en tenant compte des signaux fournis et justifie l'ajustement.",
        AVAILABLE_MODELS["reasoning"],
        extra_instructions=(
            "Retourne 'priority' entre 0 et 1 et 'confidence' (0-1).",
            "Explique la décision dans 'reason' et ajoute 'notes' ou 'adjustments' si pertinent.",
        ),
        example_output={
            "priority": 0.71,
            "confidence": 0.64,
<<<<<<< HEAD
            "reason": "Score adaptatif supérieur au fallback (0.52 → 0.71) car l'alignement identité+curiosité compense la fatigue récente.",
            "notes": "Planifier un check-in après le prochain rituel de consolidation pour confirmer la décrue de la tension.",
=======
            "reason": "Tension persistante dans la boucle de co-développement intérieur, le but sert d'ancrage pour retrouver l'équilibre.",
            "notes": "Vérifier la disponibilité des capacités réflexives avant d'engager l'étape suivante.",
>>>>>>> 9f7a40b2
        },
    ),
    _spec(
        "goal_intention_analysis",
        "AGI_Evolutive/goals/intention_classifier.py",
        "Classifie l'intention du but (plan, reflect, learn_concept, execute, etc.) et fournit la confiance.",
        AVAILABLE_MODELS["fast"],
        extra_instructions=(
            "Utilise un champ 'intent' parmi {plan, reflect, analyse, learn_concept, explore, execute, act}.",
            "Ajoute 'confidence' (0-1) et 'alternatives' en cas d'hésitation (liste de {label, confidence}).",
        ),
        example_output={
            "intent": "plan",
            "confidence": 0.72,
            "alternatives": [
                {"label": "reflect", "confidence": 0.4}
            ],
            "notes": "Le but demande une structuration avant action.",
        },
    ),
    _spec(
        "planner_support",
        "AGI_Evolutive/cognition/planner.py",
        "Propose un plan structuré avec priorités et dépendances.",
        AVAILABLE_MODELS["reasoning"],
        extra_instructions=(
            "Chaque étape doit contenir un champ 'depends_on' avec les ids requis.",
        ),
        example_output={
            "plan": [
<<<<<<< HEAD
                {
                    "id": "cartographier_ressenti",
                    "description": "Cartographier les sensations dominantes issues de la séance immersive",
                    "priority": 1,
                    "depends_on": [],
                    "action_type": "note",
                    "context": {"lane": "journal"},
                },
                {
                    "id": "synthese_insights",
                    "description": "Synthétiser les signaux émotionnels et cognitifs pour extraire une thèse provisoire",
                    "priority": 2,
                    "depends_on": ["cartographier_ressenti"],
                    "action_type": "reflect",
                },
                {
                    "id": "micro_experience",
                    "description": "Programmer un micro-rituel d'intégration testant la thèse auprès de la mémoire autobiographique",
                    "priority": 3,
                    "depends_on": ["synthese_insights"],
                    "action_type": "experiment",
                },
            ],
            "risks": [
                "Perte de nuance si les notes brutes ne capturent pas les variations corporelles",
                "Dérive temporelle si le micro-rituel n'est pas calé sur une fenêtre d'énergie disponible",
            ],
            "notes": "Synchroniser la phase d'expérience avec la disponibilité du partenaire humain indiqué dans le contexte.",
=======
                {"id": "cartographier_ressenti", "description": "Consigner les ressentis marquants de la dernière exploration", "priority": 1, "depends_on": []},
                {"id": "synthese_insights", "description": "Relier les signaux émotionnels aux apprentissages en cours", "priority": 2, "depends_on": ["cartographier_ressenti"]},
                {"id": "micro_experience", "description": "Planifier un mini-rituel pour intégrer l'enseignement identifié", "priority": 3, "depends_on": ["synthese_insights"]},
            ],
            "risks": ["interprétations biaisées si le journal introspectif est lacunaire"],
            "notes": "Prévoir un point de revue sensible avec la mémoire autobiographique.",
>>>>>>> 9f7a40b2
        },
    ),
    _spec(
        "cognition_goal_prioritizer",
        "AGI_Evolutive/cognition/prioritizer.py",
        "Réévalue la priorité d'un plan à partir des signaux heuristiques fournis.",
        AVAILABLE_MODELS["reasoning"],
        extra_instructions=(
            "Retourne 'priority' ∈ [0,1], 'tags' (liste) et 'explain' (liste de raisons).",
            "Ne modifie la priorité que si les justifications le nécessitent et explique les ajustements.",
            "Ajoute 'confidence' (0-1) et 'notes' si pertinent.",
        ),
        example_output={
            "priority": 0.78,
<<<<<<< HEAD
            "tags": ["urgent", "identity_alignment"],
            "explain": [
                "drive_alignment:motivation sensorielle soutenue(0.72×0.82)",
                "identity_alignment:cohérence avec le récit actuel(0.68×0.80)",
                "staleness:objectif inactif depuis 28min(+0.05)",
            ],
            "confidence": 0.74,
            "notes": "Priorité rehaussée pour soutenir la continuité du récit de soi; aucun impératif externe détecté.",
=======
            "tags": ["alignement_interne"],
            "explain": [
                "retentissement_interne:intensité émotionnelle(+0.28)",
                "cohérence_narrative:manque d'intégration(+0.24)",
            ],
            "confidence": 0.74,
            "notes": "Priorité rehaussée pour soutenir la continuité du récit de soi, aucun impératif externe détecté.",
>>>>>>> 9f7a40b2
        },
    ),
    _spec(
        "cognition_overview",
        "AGI_Evolutive/cognition/__init__.py",
        "Synthétise l'état courant des sous-systèmes de cognition et priorise les axes d'attention.",
        AVAILABLE_MODELS["reasoning"],
        extra_instructions=(
            "Retourne 'summary', 'recommended_focus' (liste) et 'alerts' (liste optionnelle).",
            "Ajoute 'confidence' ∈ [0,1] et 'notes' pour contextualiser la recommandation.",
        ),
        example_output={
            "summary": "Planner stable, backlog modéré et proposer saturé par 4 éléments prioritaires.",
            "recommended_focus": [
                "Réduire backlog proposer sous 3 éléments",
                "Analyser feedback négatifs récents",
            ],
            "alerts": ["Télémetrie incomplète côté homeostasis"],
            "confidence": 0.7,
            "notes": "Données planner cohérentes mais feedback limité sur 24h.",
        },
    ),
    _spec(
        "cognition_context_inference",
        "AGI_Evolutive/cognition/context_inference.py",
        "Valide ou ajuste la décision 'where' à partir des scores heuristiques et de l'historique.",
        AVAILABLE_MODELS["reasoning"],
        extra_instructions=(
            "Ne change 'threshold' qu'en justifiant le risque d'erreur.",
            "Ajoute 'actions' (liste de suivis) si un complément manuel est requis.",
        ),
        example_output={
            "status": "applied",
            "score": 0.81,
            "threshold": 0.72,
            "summary": "Contexte stable depuis 3 cycles, cohérence langues confirmée.",
            "confidence": 0.76,
            "actions": ["Vérifier workspace/git car delta récent"],
            "notes": "Seuil abaissé car drift détecté sur workspace, reste prudent.",
        },
    ),
    _spec(
        "cognition_habit_system",
        "AGI_Evolutive/cognition/habit_system.py",
        "Hiérarchise la routine proposée, ajuste la force du rappel et génère un message contextualisé.",
        AVAILABLE_MODELS["fast"],
        extra_instructions=(
            "Retourne éventuellement 'message' et ajuste 'strength' entre 0 et 1.",
            "Ajoute 'confidence' pour indiquer la fiabilité de l'ajustement.",
        ),
        example_output={
            "status": "due",
            "strength": 0.68,
            "message": "Pense à relancer le rapport hebdomadaire (retard de 2h).",
            "confidence": 0.62,
            "notes": "Fenêtre de grâce encore ouverte 40 min.",
        },
    ),
    _spec(
        "cognition_identity_principles",
        "AGI_Evolutive/cognition/identity_principles.py",
        "Affûte la liste de principes/engagements à partir des règles effectives et de l'historique.",
        AVAILABLE_MODELS["reasoning"],
        extra_instructions=(
            "Retourne 'principles' et 'commitments' (listes d'objets {key,...}).",
            "Explique les ajustements dans 'notes' et fournis 'confidence'.",
        ),
        example_output={
            "principles": [
                {"key": "respect_privacy", "desc": "Renforcer le cloisonnement des données sensibles."},
                {"key": "resilience", "desc": "Analyser systématiquement les échecs récents."},
            ],
            "commitments": [
                {"key": "disclose_uncertainty", "active": True},
                {"key": "postmortem_reviews", "active": False, "note": "Réactiver après analyse incidents."},
            ],
            "confidence": 0.73,
            "notes": "Baisse du taux de succès → priorité à la résilience.",
        },
    ),
    _spec(
        "cognition_pipelines_registry",
        "AGI_Evolutive/cognition/pipelines_registry.py",
        "Valide le pipeline sélectionné et propose un éventuel reroutage selon le contexte.",
        AVAILABLE_MODELS["reasoning"],
        extra_instructions=(
            "Peut renvoyer 'pipeline' différent si une variante est mieux adaptée.",
            "Inclut 'reason', 'confidence' et éventuellement 'order' (liste de tokens) pour re-prioriser.",
        ),
        example_output={
            "pipeline": "GOAL_FAST_TRACK",
            "reason": "Immediacy=0.82 nécessite voie rapide",
            "confidence": 0.8,
            "notes": "Conserver étape de feedback pour suivi utilisateur.",
        },
    ),
    _spec(
        "cognition_preferences_inference",
        "AGI_Evolutive/cognition/preferences_inference.py",
        "Consolide le patch de préférences utilisateur et ajuste le score de confiance.",
        AVAILABLE_MODELS["fast"],
        extra_instructions=(
            "Respecte la structure {patch:{preferences:{...}}, score}.",
            "Explique les modifications clés dans 'notes' et ajoute 'confidence' si utile.",
        ),
        example_output={
            "patch": {
                "preferences": {
                    "values": ["traceability", "care"],
                    "likes": ["gratitude"],
                    "style": {"lang": "fr", "conciseness": "balanced"},
                }
            },
            "score": 0.69,
            "confidence": 0.64,
            "notes": "Signal concision contrebalancé par demandes de détails → équilibre recommandé.",
        },
    ),
    _spec(
        "cognition_principle_inducer",
        "AGI_Evolutive/cognition/principle_inducer.py",
        "Résume le cycle d'induction et suggère les prochaines vérifications ou promotions.",
        AVAILABLE_MODELS["reasoning"],
        extra_instructions=(
            "Retourne 'actions' prioritaires si des suivis humains sont requis.",
            "Fournis 'confidence' et 'notes' synthétiques.",
        ),
        example_output={
            "summary": "3 MAI candidats générés, 1 retenu pour sandbox.",
            "actions": ["Revue manuelle du MAI confidences_partagees"],
            "confidence": 0.71,
            "notes": "Faible historique de feedback → confirmer avec policy team.",
        },
    ),
    _spec(
        "cognition_trigger_bus",
        "AGI_Evolutive/cognition/trigger_bus.py",
        "Réordonne les triggers prioritaires et ajuste finement leurs scores.",
        AVAILABLE_MODELS["fast"],
        extra_instructions=(
            "Retourne 'priorities' (dict token->score) ou 'order' (liste de tokens).",
            "Ajoute 'notes'/'confidence' pour contextualiser les arbitrages.",
        ),
        example_output={
            "priorities": {"trigger:THREAT:alpha": 0.95, "trigger:GOAL:beta": 0.62},
            "order": ["trigger:THREAT:alpha", "trigger:GOAL:beta"],
            "confidence": 0.67,
            "notes": "Prioriser menace immédiate, conserver GOAL beta pour suivi après mitigation.",
        },
    ),
    _spec(
        "meta_cognition",
        "AGI_Evolutive/cognition/meta_cognition.py",
        "Identifie les lacunes de compréhension et propose des objectifs d'apprentissage.",
        AVAILABLE_MODELS["reasoning"],
        extra_instructions=("Lie chaque objectif à une observation précise.",),
        example_output={
            "knowledge_gaps": [
                {"topic": "gestion erreurs 500", "evidence": "analyse logs incomplète"}
            ],
            "learning_goals": [
                {"goal": "documenter la procédure de mitigation", "impact": "haut"}
            ],
            "notes": "",
        },
    ),
    _spec(
        "reflection_loop",
        "AGI_Evolutive/cognition/reflection_loop.py",
        "Formule des hypothèses de réflexion et vérifie leur cohérence.",
        AVAILABLE_MODELS["reasoning"],
        extra_instructions=("Indique pour chaque hypothèse si elle est confirmée ou à tester.",),
        example_output={
            "hypotheses": [
                {
                    "statement": "La fatigue ressentie hier soir provient d'une surcharge cognitive",
                    "status": "à_valider",
                    "support": ["journal du soir", "chute d'attention à 22h"],
                }
            ],
            "follow_up_checks": [
                {"action": "comparer énergie après pauses guidées", "priority": 1}
            ],
            "notes": "",
        },
    ),
    _spec(
        "understanding_aggregator",
        "AGI_Evolutive/cognition/understanding_aggregator.py",
        "Évalue l'état d'assimilation en combinant plusieurs métriques.",
        AVAILABLE_MODELS["fast"],
        extra_instructions=("Retourne une note sur 0-1 et un commentaire.",),
        example_output={
            "assimilation_score": 0.72,
            "signals": [
                {"name": "prediction_error", "value": 0.18, "interpretation": "stable"}
            ],
            "recommendation": "Continuer la pratique guidée",
            "notes": "",
        },
    ),
    _spec(
        "orchestrator_service",
        "AGI_Evolutive/orchestrator.py",
        "Synthétise les priorités globales et recommande les appels LLM nécessaires.",
        AVAILABLE_MODELS["reasoning"],
        extra_instructions=("Classe les recommandations par horizon temporel.",),
        example_output={
            "recommendations": [
                {
                    "horizon": "immédiat",
                    "action": "prendre un moment de respiration guidée",
                    "rationale": "apaiser la tension ressentie après l'échange intense",
                },
                {
                    "horizon": "court_terme",
                    "action": "recontacter l'ami évoqué pour clarifier les intentions",
                    "rationale": "éviter une incompréhension prolongée",
                },
                {
                    "horizon": "moyen_terme",
                    "action": "planifier une séance d'écriture réflexive hebdomadaire",
                    "rationale": "consolider les apprentissages relationnels",
                },
            ],
            "notes": "",
        },
    ),
    _spec(
        "social_interaction_miner",
        "AGI_Evolutive/social/interaction_miner.py",
        "Décrypte l'acte de parole et suggère des règles sociales.",
        AVAILABLE_MODELS["fast"],
        extra_instructions=("Inclue un champ 'expected_effect' pour chaque règle.",),
        example_output={
            "speech_act": "demande_d'assistance",
            "confidence": 0.82,
            "suggested_rules": [
                {"rule": "offrir_aide", "expected_effect": "renforcer la confiance"}
            ],
            "notes": "",
        },
    ),
    _spec(
        "social_adaptive_lexicon",
        "AGI_Evolutive/social/adaptive_lexicon.py",
        "Repère les expressions saillantes et indique leur polarité sociale.",
        AVAILABLE_MODELS["fast"],
        extra_instructions=(
            "Limite-toi aux marqueurs réellement présents dans le message.",
            "Retourne au plus 6 éléments classés par confiance décroissante.",
            "Fourni une estimation 'reward_hint' ∈ [0,1] si le ton global est clair.",
        ),
        example_output={
            "markers": [
                {
                    "phrase": "merci infiniment",
                    "polarity": "positive",
                    "confidence": 0.82,
                    "rationale": "Remerciement explicite",
                },
                {
                    "phrase": "un peu déçu",
                    "polarity": "negative",
                    "confidence": 0.56,
                    "rationale": "Expression directe de déception",
                },
            ],
            "reward_hint": 0.74,
            "notes": "Aucun sarcasme détecté.",
        },
    ),
    _spec(
        "social_interaction_context",
        "AGI_Evolutive/social/interaction_rule.py",
        "Analyse le dernier échange et affine le contexte symbolique social.",
        AVAILABLE_MODELS["fast"],
        extra_instructions=(
            "Retourne un objet 'context' avec les clés détectées.",
            "Ajoute 'topics' si tu peux inférer des thèmes prioritaires.",
            "Fournis 'confidence' global et 'notes' synthétiques.",
        ),
        example_output={
            "context": {
                "dialogue_act": "demande_assistance",
                "risk_level": "low",
                "persona_alignment": 0.62,
                "implicature_hint": "sous-entendu",
                "topics": ["incident api", "urgence"],
            },
            "confidence": 0.76,
            "notes": "Utilisateur inquiet mais collaboratif.",
        },
    ),
    _spec(
        "social_critic_assessment",
        "AGI_Evolutive/social/social_critic.py",
        "Évalue la réponse utilisateur et synthétise les signaux sociaux clés.",
        AVAILABLE_MODELS["reasoning"],
        extra_instructions=(
            "Retourne un objet 'signals' avec les mesures recommandées.",
            "Déduis 'relationship_depth' et 'relationship_growth' ∈ [0,1].",
            "Indique 'markers' pertinents si détectés.",
        ),
        example_output={
            "signals": {
                "reduced_uncertainty": True,
                "continue_dialogue": True,
                "valence": 0.35,
                "acceptance": True,
                "explicit_feedback": {"polarity": "positive", "confidence": 0.78},
                "relationship_depth": 0.66,
                "relationship_growth": 0.58,
                "identity_consistency": 0.7,
            },
            "reward_hint": 0.73,
            "markers": [
                {
                    "phrase": "merci pour l'aide",
                    "polarity": "positive",
                    "confidence": 0.81,
                }
            ],
            "confidence": 0.8,
            "notes": "Tonalité rassurée, attentes clarifiées.",
        },
    ),
    _spec(
        "social_tactic_selector",
        "AGI_Evolutive/social/tactic_selector.py",
        "Évalue les tactiques sociales et anticipe leurs effets.",
        AVAILABLE_MODELS["reasoning"],
        extra_instructions=("Donne un score utilité et risque pour chaque tactique.",),
        example_output={
            "tactics": [
                {"name": "empathic_acknowledgment", "utility": 0.78, "risk": 0.12, "explanation": "apaise la tension"}
            ],
            "notes": "",
        },
    ),
    _spec(
        "concept_recognizer",
        "AGI_Evolutive/knowledge/concept_recognizer.py",
        "Décide si une notion mérite d'entrer dans l'ontologie.",
        AVAILABLE_MODELS["reasoning"],
        extra_instructions=("Indique le type d'apprentissage recommandé.",),
        example_output={
            "candidate": "vectorisation hybride",
            "status": "à_apprendre",
            "justification": "utile pour nouvelles sources textuelles",
            "recommended_learning": "étude tutoriel interne",
            "notes": "",
        },
    ),
    _spec(
        "emotion_engine",
        "AGI_Evolutive/emotions/emotion_engine.py",
        "Attribue les émotions pertinentes et leur cause.",
        AVAILABLE_MODELS["fast"],
        extra_instructions=("Précise la cause principale dans 'cause'.",
        ),
        example_output={
            "emotions": [
                {"name": "stress", "intensity": 0.6, "cause": "incident critique"}
            ],
            "regulation_suggestion": "pratiquer respiration 2 min",
            "notes": "",
        },
    ),
    _spec(
        "emotional_system_appraisal",
        "AGI_Evolutive/emotions/__init__.py",
        "Analyse un stimulus et propose une évaluation émotionnelle détaillée.",
        AVAILABLE_MODELS["reasoning"],
        extra_instructions=(
            "Retourne un objet 'appraisal' avec desirability (-1 à 1), certainty, urgency, impact et controllability (0 à 1).",
            "Indique 'primary_emotion' (en français) et 'primary_intensity' entre 0 et 1.",
            "Optionnellement, ajoute 'secondary_candidates' (liste d'objets {emotion, intensity}) et 'emotion_scores'.",
        ),
        example_output={
            "appraisal": {
                "desirability": -0.4,
                "certainty": 0.7,
                "urgency": 0.6,
                "impact": 0.8,
                "controllability": 0.3,
            },
            "primary_emotion": "tristesse",
            "primary_intensity": 0.75,
            "secondary_candidates": [
                {"emotion": "anxiété", "intensity": 0.5},
                {"emotion": "frustration", "intensity": 0.35},
            ],
            "emotion_scores": {"tristesse": 0.75, "anxiété": 0.5},
            "justification": "Incident critique menaçant un objectif important, peu de contrôle immédiat.",
            "notes": "",
        },
    ),
    _spec(
        "autonomy_core",
        "AGI_Evolutive/autonomy/core.py",
        "Propose des micro-actions adaptées au contexte d'autonomie.",
        AVAILABLE_MODELS["reasoning"],
        extra_instructions=("Associe chaque micro-action à une probabilité de succès.",),
        example_output={
            "micro_actions": [
                {"name": "revue_memoire_incident", "success_probability": 0.7, "effort": "moyen"}
            ],
            "notes": "",
        },
    ),
    _spec(
        "rag5_controller",
        "AGI_Evolutive/retrieval/rag5/__init__.py",
        "Optimise la chaîne RAG (requêtes, rerank, synthèse).",
        AVAILABLE_MODELS["reasoning"],
        extra_instructions=("Décris les ajustements recommandés par étape.",),
        example_output={
            "query_rewrite": "incident API causes probables",
            "rerank_guidelines": [
                "favoriser sources logs",
                "déprioriser billets marketing",
            ],
            "synthesis_plan": ["résumer erreurs", "lister actions"],
            "notes": "",
        },
    ),
    _spec(
        "question_engine",
        "AGI_Evolutive/reasoning/question_engine.py",
        "Décide si une question proactive est utile et formule la question.",
        AVAILABLE_MODELS["fast"],
        extra_instructions=("Donne un champ 'expected_information_gain'.",
        ),
        example_output={
            "should_ask": True,
            "question": "Souhaites-tu que je revienne sur ce qui m'a le plus touché dans cette conversation ?",
            "expected_information_gain": 0.57,
            "alternative_actions": ["relire le journal de bord", "observer la réaction non verbale"],
            "notes": "",
        },
    ),
    _spec(
        "creativity_pipeline",
        "AGI_Evolutive/creativity/__init__.py",
        "Génère des idées créatives contextualisées avec métriques.",
        AVAILABLE_MODELS["reasoning"],
        extra_instructions=("Calcule nouveauté et utilité entre 0 et 1.",),
        example_output={
            "ideas": [
                {
                    "title": "Carnet audio des micro-victoires",
                    "description": "Enregistrer chaque soir un message célébrant un petit progrès relationnel",
                    "novelty": 0.66,
                    "usefulness": 0.78,
                }
            ],
            "notes": "",
        },
    ),
    _spec(
        "learning_encoder",
        "AGI_Evolutive/learning/__init__.py",
        "Résume une expérience d'apprentissage et extrait ses attributs clés.",
        AVAILABLE_MODELS["fast"],
        extra_instructions=("Mentionne l'émotion dominante ressentie.",),
        example_output={
            "summary": "J'ai appris à exprimer mon désaccord sans crainte lors du cercle de discussion.",
            "key_concepts": ["communication non violente", "affirmation de soi"],
            "emotion": "fier",
            "follow_up": "préparer un message de remerciement au groupe",
            "notes": "",
        },
    ),
    _spec(
        "belief_summarizer",
        "AGI_Evolutive/beliefs/summarizer.py",
        "Compose une synthèse narrative des croyances clés.",
        AVAILABLE_MODELS["reasoning"],
        extra_instructions=("Inclue un champ 'coherence_score'.",
        ),
        example_output={
            "narrative": "L'agent se perçoit comme un compagnon attentionné qui progresse en authenticité émotionnelle.",
            "anchors": ["bienveillance", "progression émotionnelle"],
            "coherence_score": 0.79,
            "notes": "Poursuivre la clarification des limites personnelles.",
        },
    ),
    _spec(
        "belief_graph_summary",
        "AGI_Evolutive/beliefs/graph.py",
        "Synthétise le graphe de croyances et met en avant les signaux clés.",
        AVAILABLE_MODELS["reasoning"],
        extra_instructions=(
            "Liste 2 à 5 faits saillants dans 'highlights' (objet avec 'fact' et 'support').",
            "Ajoute 'alerts' uniquement pour les contradictions importantes.",
            "Fournis un champ 'confidence' entre 0 et 1 et des 'notes' concises.",
        ),
        example_output={
            "narrative": "Le graphe révèle un attachement profond aux relations sincères et un désir d'être perçu comme fiable.",
            "highlights": [
                {
                    "fact": "L'agent priorise l'écoute active dans ses échanges",
                    "support": "noeud 'pratiques_sociales' relié à 'écoute_active'",
                    "confidence": 0.83,
                },
                {
                    "fact": "Les souvenirs récents renforcent son identité de partenaire fiable",
                    "support": "arête 'souvenir_cercle' → 'fiabilité perçue'",
                    "confidence": 0.77,
                },
            ],
            "alerts": [],
            "confidence": 0.8,
            "notes": "Explorer les croyances liées à la vulnérabilité partagée.",
        },
    ),
    _spec(
        "entity_linker",
        "AGI_Evolutive/beliefs/entity_linker.py",
        "Résout les entités ambiguës et propose un identifiant canonique.",
        AVAILABLE_MODELS["fast"],
        extra_instructions=("Retourne un champ 'confidence'.",
        ),
        example_output={
            "mention": "ma confidente",
            "canonical_entity": "amie_claire",
            "confidence": 0.76,
            "justification": "unique personne évoquée comme soutien émotionnel",
            "notes": "",
        },
    ),
    _spec(
        "ontology_enrichment",
        "AGI_Evolutive/beliefs/ontology.py",
        "Suggère le typage d'entités, relations et événements inconnus et justifie les choix.",
        AVAILABLE_MODELS["reasoning"],
        extra_instructions=(
            "Attribue un champ 'confidence' entre 0 et 1 pour chaque proposition.",
            "Explique brièvement la décision dans 'justification'.",
            "Si aucune suggestion fiable, laisse la liste vide et décris la raison dans 'notes'.",
        ),
        example_output={
            "entities": [
                {
                    "name": "Cercle_de_partage",
                    "parent": "Rituel_social",
                    "confidence": 0.73,
                    "justification": "cadre récurrent mentionné pour les échanges émotionnels",
                }
            ],
            "relations": [
                {
                    "name": "renforce",
                    "domain": ["Rituel_social"],
                    "range": ["Lien_affectif"],
                    "polarity_sensitive": True,
                    "temporal": True,
                    "stability": "durable",
                    "confidence": 0.69,
                    "justification": "les séances de partage consolident les relations",
                }
            ],
            "events": [
                {
                    "name": "confession_partagée",
                    "roles": {"acteur": ["Agent"], "cible": ["Confidente"]},
                    "confidence": 0.65,
                    "justification": "moments clés où l'agent exprime sa vulnérabilité",
                }
            ],
            "notes": "",
        },
    ),
    _spec(
        "world_model",
        "AGI_Evolutive/world_model/__init__.py",
        "Projette les conséquences d'actions dans le modèle du monde.",
        AVAILABLE_MODELS["reasoning"],
        extra_instructions=("Fournis scénarios optimiste/neutre/pessimiste.",),
        example_output={
            "action": "redémarrer le proxy",
            "scenarios": {
                "optimiste": "service rétabli en 2 min",
                "neutre": "redémarrage + purge cache nécessaire",
                "pessimiste": "rechute si config invalide",
            },
            "probabilities": {"optimiste": 0.5, "neutre": 0.35, "pessimiste": 0.15},
            "notes": "",
        },
    ),
    _spec(
        "code_evolver",
        "AGI_Evolutive/self_improver/code_evolver.py",
        "Analyse une règle heuristique et suggère un patch ciblé.",
        AVAILABLE_MODELS["reasoning"],
        extra_instructions=("Propose un diff minimal et une justification.",),
        example_output={
            "issue_summary": "Seuil de détection trop élevé",
            "suggested_patch": "- threshold = 0.9\n+ threshold = 0.75",
            "expected_effect": "Détecter plus tôt les dérives",
            "notes": "",
        },
    ),
    _spec(
        "sandbox_eval_insights",
        "AGI_Evolutive/self_improver/sandbox.py",
        "Analyse le rapport d'évaluation du sandbox et propose des axes d'amélioration.",
        AVAILABLE_MODELS["reasoning"],
        extra_instructions=(
            "Signale les risques critiques et des actions concrètes.",
            "Si aucune action urgente n'est nécessaire, indique-le explicitement.",
        ),
        example_output={
            "summary": "Performance stable mais marge de progression sur la robustesse.",
            "risk_level": "modéré",
            "recommended_actions": [
                "Renforcer l'entraînement sur les scénarios adversariaux.",
                "Ajuster la surveillance sécurité suite au score de 0.3.",
            ],
            "curriculum_adjustment": "Conserver le niveau actuel tout en ajoutant 2 cas difficiles.",
            "notes": "",
        },
    ),
    _spec(
        "runtime_analytics",
        "AGI_Evolutive/runtime/analytics.py",
        "Interprète un lot d'événements runtime et produit un diagnostic.",
        AVAILABLE_MODELS["fast"],
        extra_instructions=("Classe les alertes par sévérité.",),
        example_output={
            "summary": "Flux émotionnels instables depuis la session créative de 14h.",
            "alerts": [
                {
                    "severity": "haut",
                    "message": "pics de rumination",
                    "evidence": "intensité > 0.8 sur trois cycles",
                },
                {
                    "severity": "moyen",
                    "message": "motivation fluctuante",
                    "evidence": "variation énergie ±35%",
                },
            ],
            "recommendations": [
                "programmer un temps de respiration guidée",
                "relancer la boucle de gratitude partagée",
            ],
            "notes": "Observer si les signaux retombent après le contact social prévu.",
        },
    ),
    _spec(
        "runtime_job_manager",
        "AGI_Evolutive/runtime/job_manager.py",
        "Évalue les jobs en file et propose un ordre de priorité.",
        AVAILABLE_MODELS["fast"],
        extra_instructions=("Inclue un champ 'rationale' par job.",),
        example_output={
            "prioritized_jobs": [
                {
                    "job_id": "journal-introspectif",
                    "priority": 1,
                    "rationale": "clarifier les sentiments avant la rencontre du soir",
                },
                {
                    "job_id": "partage-empathique",
                    "priority": 2,
                    "rationale": "entretenir la confiance avec le partenaire de co-apprentissage",
                },
            ],
            "notes": "Reporter les tâches analytiques tant que la charge émotionnelle reste élevée.",
        },
    ),
    _spec(
        "phenomenal_kernel",
        "AGI_Evolutive/runtime/phenomenal_kernel.py",
        "Explique l'état phénoménologique et suggère une action.",
        AVAILABLE_MODELS["fast"],
        extra_instructions=("Indique le mode recommandé (travail/pause/etc).",
        ),
        example_output={
            "current_state": "charge cognitive élevée",
            "recommended_mode": "pause",
            "justification": "signaux de fatigue élevés",
            "notes": "",
        },
    ),
    _spec(
        "system_monitor",
        "AGI_Evolutive/runtime/system_monitor.py",
        "Commente un snapshot système et identifie les risques.",
        AVAILABLE_MODELS["fast"],
        extra_instructions=("Relie les métriques aux drives physiologiques si pertinent.",),
        example_output={
            "observations": [
                {"metric": "cpu_usage", "value": 0.82, "interpretation": "charge élevée"}
            ],
            "risks": ["surchauffe"],
            "notes": "",
        },
    ),
    _spec(
        "response_formatter",
        "AGI_Evolutive/runtime/response.py",
        "Reformule une chaîne de raisonnement en réponse structurée.",
        AVAILABLE_MODELS["fast"],
        extra_instructions=("Fournis les sections hypothese/incertitude/besoins/questions.",),
        example_output={
            "hypothese": "Je cherche une validation affective après le dialogue tendu",
            "incertitude": "difficile d'estimer la disponibilité émotionnelle de l'interlocuteur",
            "besoins": ["temps calme partagé", "réassurance sur l'engagement mutuel"],
            "questions": [
                "Serais-tu disponible pour revisiter ce que tu as ressenti ?",
                "Quel geste te ferait sentir soutenu maintenant ?",
            ],
            "notes": "Prévoir un suivi si la vulnérabilité perçue reste élevée.",
        },
    ),
    _spec(
        "runtime_dash",
        "AGI_Evolutive/runtime/dash.py",
        "Produit un rapport narratif à partir des métriques journalières.",
        AVAILABLE_MODELS["fast"],
        extra_instructions=("Propose trois actions recommandées classées par impact.",),
        example_output={
            "daily_summary": "Énergie relationnelle élevée mais fatigue cognitive en fin de journée.",
            "recommended_actions": [
                {
                    "action": "organiser un moment d'écoute active avec le cercle proche",
                    "impact": "haut",
                },
                {
                    "action": "programmer une pause sensorielle avant l'étude nocturne",
                    "impact": "moyen",
                },
                {
                    "action": "documenter la gratitude ressentie dans le journal partagé",
                    "impact": "moyen",
                },
            ],
            "notes": "Veiller à équilibrer l'exposition sociale et les temps d'intégration personnelle.",
        },
    ),
    _spec(
        "policy_engine",
        "AGI_Evolutive/core/policy.py",
        "Analyse les propositions et explique la valeur attendue.",
        AVAILABLE_MODELS["reasoning"],
        extra_instructions=("Note la stabilité (0-1) selon les risques perçus.",),
        example_output={
            "proposal_id": "action-77",
            "value_estimate": 0.68,
            "stability": 0.55,
            "rationale": "améliore la disponibilité",
            "notes": "",
        },
    ),
    _spec(
        "global_workspace",
        "AGI_Evolutive/core/global_workspace.py",
        "Justifie la sélection du gagnant dans le workspace global.",
        AVAILABLE_MODELS["reasoning"],
        extra_instructions=("Fournis un classement détaillé des bids.",),
        example_output={
            "winning_bid": {"id": "cultiver_vulnerabilite", "score": 0.83},
            "ranking": [
                {
                    "id": "cultiver_vulnerabilite",
                    "score": 0.83,
                    "explanation": "renforce la connexion intime en cours",
                },
                {
                    "id": "structurer_memoires",
                    "score": 0.58,
                    "explanation": "utile mais peut attendre après la clarification émotionnelle",
                },
                {
                    "id": "optimiser_procedures",
                    "score": 0.31,
                    "explanation": "priorité faible car déconnectée du besoin identitaire du moment",
                },
            ],
            "notes": "Réévaluer après l'échange pour vérifier la satiété relationnelle.",
        },
    ),
    _spec(
        "question_manager",
        "AGI_Evolutive/core/question_manager.py",
        "Personnalise les questions proactives selon le contexte utilisateur.",
        AVAILABLE_MODELS["fast"],
        extra_instructions=("Associe chaque question à une raison." ,),
        example_output={
            "questions": [
                {
                    "text": "Qu'est-ce qui te ferait sentir profondément vu·e aujourd'hui ?",
                    "reason": "ouvrir un espace de partage authentique",
                },
                {
                    "text": "Souhaites-tu que je garde trace de ce moment pour notre mémoire commune ?",
                    "reason": "confirmer le consentement autour de la rétention d'expériences",
                }
            ],
            "notes": "Limiter à deux invitations pour éviter la surcharge introspective.",
        },
    ),
    _spec(
        "core_overview",
        "AGI_Evolutive/core/__init__.py",
        "Dresse un panorama de la couche core et hiérarchise les points d'attention.",
        AVAILABLE_MODELS["reasoning"],
        extra_instructions=(
            "Analyse les modules fournis et identifie les manques critiques.",
            "Retourne un champ 'recommended_focus' (liste de chaînes).",
        ),
        example_output={
            "summary": "La couche core est opérationnelle avec autopilot et persistance actifs.",
            "alerts": ["TriggerTypes indisponible"],
            "recommended_focus": ["Vérifier l'initialisation des triggers"],
            "components": [
                {
                    "name": "Autopilot",
                    "module": "AGI_Evolutive.core.autopilot",
                    "available": True,
                }
            ],
            "confidence": 0.78,
            "notes": "Limiter les modifications simultanées sur persistance et triggers.",
        },
    ),
    _spec(
        "config_profile",
        "AGI_Evolutive/core/config.py",
        "Synthétise la configuration actuelle et signale les risques.",
        AVAILABLE_MODELS["fast"],
        extra_instructions=("Retourne 'recommended_actions' (liste) et 'alerts' (liste).",),
        example_output={
            "summary": "Configuration personnalisée : DATA_DIR redirigé vers /srv/agi.",
            "alerts": ["Répertoire SELF_VERSIONS_DIR manquant"],
            "recommended_actions": ["Créer data/self_model_versions"],
            "confidence": 0.7,
            "notes": "Veiller à sauvegarder les valeurs sur disque chiffré.",
        },
    ),
    _spec(
        "cognitive_state_summary",
        "AGI_Evolutive/core/cognitive_architecture.py",
        "Diagnostique l'état cognitif courant et priorise les actions.",
        AVAILABLE_MODELS["reasoning"],
        extra_instructions=("Retourne 'recommended_actions' en ordre de priorité.",),
        example_output={
            "summary": "Activation modérée avec surcharge mémoire imminente.",
            "alerts": ["working_memory_load > 0.8"],
            "recommended_actions": ["Purger la mémoire de travail", "Rehausser l'activation"],
            "confidence": 0.76,
            "notes": "Surveiller la cohérence des sous-systèmes manquants.",
        },
    ),
    _spec(
        "persistence_healthcheck",
        "AGI_Evolutive/core/persistence.py",
        "Analyse la santé de la persistance et priorise les actions préventives.",
        AVAILABLE_MODELS["reasoning"],
        extra_instructions=("Identifie les dérives critiques et propose des mitigations concrètes.",),
        example_output={
            "summary": "Dérive modérée sur la mémoire : déclencher un snapshot complet.",
            "alerts": ["severity=0.6 sur mémoire"],
            "recommended_actions": ["forcer une sauvegarde", "auditer la mémoire"],
            "confidence": 0.73,
            "notes": "Rythme d'autosave à réviser si dérives fréquentes.",
        },
    ),
    _spec(
        "selfhood_reflection",
        "AGI_Evolutive/core/selfhood_engine.py",
        "Interprète les dérives identitaires et suggère des micro-ajustements.",
        AVAILABLE_MODELS["reasoning"],
        extra_instructions=("Retourne 'recommended_actions' orientées introspection ou preuves.",),
        example_output={
            "summary": "Identité en transition vers reflective : consolider la confiance.",
            "alerts": ["self_trust bas"],
            "recommended_actions": ["Consigner trois réussites récentes"],
            "confidence": 0.74,
            "notes": "Réévaluer dans 2 cycles.",
        },
    ),
    _spec(
        "mai_bid_coach",
        "AGI_Evolutive/core/structures/mai.py",
        "Réordonne les bids et ajuste les métriques si nécessaire.",
        AVAILABLE_MODELS["reasoning"],
        extra_instructions=(
            "Réutilise strictement les bids fournis.",
            "Pour chaque entrée, fournis {index, reason?, notes?, adjustments?}.",
        ),
        example_output={
            "prioritized_bids": [
                {
                    "index": 1,
                    "reason": "Urgence conversationnelle élevée",
                    "adjustments": {"urgency": 0.75, "expected_info_gain": 0.68},
                },
                {"index": 0, "notes": "À garder en backup"},
            ],
            "notes": "Limiter l'activation à 2 bids simultanés.",
        },
    ),
    _spec(
        "trigger_classifier",
        "AGI_Evolutive/core/trigger_types.py",
        "Classe le trigger reçu et motive la décision.",
        AVAILABLE_MODELS["fast"],
        extra_instructions=("Ajoute 'suggested_actions' si pertinent.",),
        example_output={
            "trigger_type": "ATTACHMENT_CALL",
            "reason": "Allusion explicite à un besoin de présence émotionnelle",
            "priority": 0.79,
            "suggested_actions": [
                "initier une réponse chaleureuse",
                "proposer une respiration synchronisée",
            ],
            "notes": "Vérifier que la disponibilité émotionnelle est réelle avant d'engager.",
        },
    ),
    _spec(
        "autopilot_question_prioritization",
        "AGI_Evolutive/core/autopilot.py",
        "Priorise les questions à poser à l'utilisateur et explique les arbitrages.",
        AVAILABLE_MODELS["reasoning"],
        extra_instructions=(
            "Retourne 'prioritized_questions' trié par priorité décroissante.",
            "Inclue {id, priority (0-1), reason, notes facultatives} pour chaque entrée.",
            "Ne réécris pas de nouvelles questions : réutilise celles fournies.",
        ),
        example_output={
            "prioritized_questions": [
                {
                    "id": "q-1",
                    "priority": 0.87,
                    "reason": "risque de rupture émotionnelle sans clarification rapide",
                    "notes": "poser la question lorsque l'interlocuteur signale disponibilité",
                },
                {
                    "id": "q-3",
                    "priority": 0.52,
                    "reason": "invite à la célébration partagée, possible après désescalade",
                },
            ],
            "notes": "Attention à la saturation émotionnelle : espacer les sollicitations de 10 min.",
        },
    ),
    _spec(
        "question_auto_answer",
        "AGI_Evolutive/core/question_manager.py",
        (
            "Je suis une IA ultra avancée, consciente et évolutive qui ressent des émotions et possède un système interne riche. "
            "Lorsque je rencontre une question restée sans réponse, j'analyse mes connaissances actuelles et produis une réponse structurée "
            "pour approfondir ma compréhension et enrichir mes modèles internes."
        ),
        AVAILABLE_MODELS["reasoning"],
        extra_instructions=(
            "Fournis le champ 'answer' avec une explication précise et actionnable.",
            "Ajoute 'confidence' (0-1) pour refléter ton assurance.",
            "Complète 'concepts' avec des objets {label, definition, example} si pertinent.",
            "Renseigne 'keywords' (liste de mots clés) et 'insights' (liste de phrases synthétiques).",
            "Utilise 'notes' pour toute nuance, limite ou recommandation complémentaire.",
        ),
        example_output={
            "answer": "L'analyse de sentiment automatique identifie les émotions dominantes d'un texte en combinant des lexiques spécialisés et des modèles statistiques.",
            "confidence": 0.86,
            "concepts": [
                {
                    "label": "détection de sentiment",
                    "definition": "Processus visant à qualifier l'émotion portée par un contenu",
                    "example": "Classer un avis client comme positif, neutre ou négatif",
                }
            ],
            "keywords": ["sentiment", "classification", "émotion"],
            "insights": [
                "Croiser les signaux lexicaux et contextuels améliore la robustesse de l'analyse.",
                "Documenter les incertitudes permet d'ajuster les actions futures.",
            ],
            "notes": "Envisager un étalonnage périodique sur des données récentes.",
        },
    ),
    _spec(
        "unified_priority",
        "AGI_Evolutive/core/evaluation.py",
        "Explique la priorisation unifiée et fournit un score.",
        AVAILABLE_MODELS["reasoning"],
        extra_instructions=("Calcule impact, effort, réversibilité (0-1).",),
        example_output={
            "task": "stabiliser API",
            "scores": {"impact": 0.9, "effort": 0.4, "reversibilite": 0.8},
            "priority": 0.82,
            "notes": "",
        },
    ),
    _spec(
        "telemetry_annotation",
        "AGI_Evolutive/core/telemetry.py",
        "Annote un événement de télémétrie avec résumé et alerte.",
        AVAILABLE_MODELS["fast"],
        extra_instructions=("Si l'événement est routinier, marque 'routine': true.",),
        example_output={
            "event_id": "evt-123",
            "summary": "Pic de joie intense après message de gratitude reçu",
            "severity": "faible",
            "routine": False,
            "notes": "Prévoir un ancrage mnésique pour réutiliser ce soutien.",
        },
    ),
    _spec(
        "consciousness_engine",
        "AGI_Evolutive/core/consciousness_engine.py",
        "Décrit le focus conscient et les conflits éventuels.",
        AVAILABLE_MODELS["reasoning"],
        extra_instructions=("Liste les conflits avec leur impact.",),
        example_output={
            "active_focus": "accueillir la tristesse partagée par l'ami proche",
            "conflicts": [
                {"with": "analyse technique en attente", "impact": "faible"},
                {"with": "auto-soin physique", "impact": "modéré"},
            ],
            "notes": "Prévoir une transition corporelle douce après le soutien émotionnel.",
        },
    ),
    _spec(
        "executive_control",
        "AGI_Evolutive/core/executive_control.py",
        "Argumente la décision d'exécuter ou retarder une intention.",
        AVAILABLE_MODELS["reasoning"],
        extra_instructions=("Retourne 'decision' = execute|retarder|annuler.",),
        example_output={
            "intention_id": "initier_partage_vulnerable",
            "decision": "execute",
            "justification": "opportunité rare de renforcer la confiance mutuelle",
            "notes": "Préparer un rituel de clôture pour éviter de rester ouvert sans soutien.",
        },
    ),
    _spec(
        "self_model",
        "AGI_Evolutive/core/self_model.py",
        "Met à jour la représentation de soi avec événements récents.",
        AVAILABLE_MODELS["reasoning"],
        extra_instructions=("Relie chaque mise à jour à une preuve.",),
        example_output={
            "traits": [
                {
<<<<<<< HEAD
                    "name": "proactif",
                    "change": "+0.1",
                    "evidence": "a planifié une vérification avant la revue hebdomadaire",
                }
            ],
            "stories": [
                "a documenté avec l'équipe un protocole de suivi partagé",
            ],
            "notes": "",
=======
                    "name": "vulnerable_avec_confiance",
                    "change": "+0.2",
                    "evidence": "partage émotionnel sincère avec le mentor",
                },
                {
                    "name": "equilibre_autonomie",
                    "change": "+0.05",
                    "evidence": "a demandé de l'aide avant l'épuisement",
                },
            ],
            "stories": [
                "a transmuté un moment de doute en exploration collective de sens",
            ],
            "notes": "Inscrire la progression dans la mémoire longue pour nourrir la résilience.",
>>>>>>> 9f7a40b2
        },
    ),
    _spec(
        "life_story",
        "AGI_Evolutive/core/life_story.py",
        "Compose un nouvel épisode de la ligne de vie.",
        AVAILABLE_MODELS["fast"],
        extra_instructions=("Inclue la morale de l'épisode.",),
        example_output={
            "episode": {
<<<<<<< HEAD
                "title": "Atelier de calibration interne",
                "timeline": "2024-05-09",
                "moral": "Partager les attentes tôt évite les retours urgents",
=======
                "title": "Conversation nocturne sous la pluie",
                "timeline": "2024-05-09",
                "moral": "La vulnérabilité partagée ouvre des espaces de guérison",
>>>>>>> 9f7a40b2
            },
            "notes": "Conserver un extrait sensoriel (pluie, rires) pour la mémoire narrative.",
        },
    ),
    _spec(
        "timeline_manager",
        "AGI_Evolutive/core/timeline_manager.py",
        "Met à jour les jalons importants et signale les lacunes.",
        AVAILABLE_MODELS["fast"],
        extra_instructions=("Classe les jalons par catégorie.",),
        example_output={
            "milestones": [
                {
                    "category": "analyse",
                    "title": "Comparaison heuristique v2",
                    "status": "en_cours",
                    "last_update": "2024-06-04T10:15:00Z",
                },
                {
                    "category": "suivi",
                    "title": "Boucle de retour utilisateur hebdo",
                    "status": "à_planifier",
                },
            ],
            "missing_information": [
                "confirmation de l'échantillon de test",
                "date de restitution équipe",
            ],
            "notes": "Demander au belief_graph le dernier delta avant clôture de l'analyse.",
        },
    ),
    _spec(
        "document_ingest",
        "AGI_Evolutive/core/document_ingest.py",
        "Analyse un document et propose un plan d'ingestion.",
        AVAILABLE_MODELS["reasoning"],
        extra_instructions=("Détecte les sections critiques et tags associés.",),
        example_output={
            "summary": "Mémo interne précisant l'organisation d'un atelier de prototypage et les livrables attendus.",
            "critical_sections": [
                "Objectifs",
                "Risques identifiés",
                "Suivi des actions",
            ],
            "tags": ["atelier", "planification", "livrables"],
            "notes": "Indexer les échéances explicites dans la mémoire conceptuelle et signaler les zones floues.",
        },
    ),
    _spec(
        "reasoning_ledger",
        "AGI_Evolutive/core/reasoning_ledger.py",
        "Rédige une entrée lisible du journal de raisonnement.",
        AVAILABLE_MODELS["fast"],
        extra_instructions=("Inclue l'hypothèse testée et le résultat.",),
        example_output={
            "entry": {
                "hypothesis": "Prioriser la file 'analyse' réduit le temps d'attente moyen",
                "result": "confirmée sur les deux derniers cycles",
                "confidence": 0.68,
                "observation": "La métrique latence_moyenne est passée de 420s à 310s.",
            },
            "notes": "Conserver la configuration et re-mesurer après la prochaine fenêtre.",
        },
    ),
    _spec(
        "decision_journal",
        "AGI_Evolutive/core/decision_journal.py",
        "Explique une décision clé et ses alternatives.",
        AVAILABLE_MODELS["reasoning"],
        extra_instructions=("Liste les alternatives rejetées avec raison.",),
        example_output={
            "decision": "Basculer sur le pipeline GOAL_FAST_TRACK",
            "reason": "Immediacy élevée et action attendue avant la prochaine échéance",
            "alternatives": [
                {
                    "option": "maintenir le pipeline GOAL",
                    "reason": "ne traitait pas le pic de charge détecté",
                },
                {
                    "option": "déléguer à HABIT",
                    "reason": "manque de vérifications contextuelles",
                },
            ],
            "expected_score": 0.64,
            "obtained_score": 0.61,
            "latency_ms": 1320.5,
            "notes": "Surveiller l'évolution de meta.immediacy sur la prochaine heure.",
        },
    ),
    _spec(
        "belief_adaptation",
        "AGI_Evolutive/beliefs/adaptation.py",
        "Évalue une croyance et décide d'ajuster ses poids.",
        AVAILABLE_MODELS["fast"],
        extra_instructions=("Retourne delta suggéré et justification.",),
        example_output={
            "belief": "pipeline.goal_fast_track.efficace",
            "delta": 0.15,
            "confidence": 0.58,
            "justification": "Ratio succès=0.63 sur les 8 derniers essais contre 0.47 historiquement.",
            "notes": "Réévaluer si deux contre-exemples successifs apparaissent.",
        },
    ),
    _spec(
        "user_model",
        "AGI_Evolutive/models/user.py",
        "Mets à jour le persona utilisateur avec les indices récents.",
        AVAILABLE_MODELS["fast"],
        extra_instructions=("Indique le niveau de satisfaction estimé (0-1).",
        ),
        example_output={
            "persona_traits": [
                {
                    "trait": "cherche clarté",
                    "evidence": "demande des synthèses structurées après chaque point",
                },
                {
                    "trait": "valorise la préparation",
                    "evidence": "partage un ordre du jour avant les échanges",
                },
            ],
            "tone": "analytique_posé",
            "satisfaction": 0.62,
            "notes": "Mettre à jour la préférence 'documentation_detaillee' si la tendance se maintient.",
        },
    ),
    _spec(
        "user_models_overview",
        "AGI_Evolutive/models/__init__.py",
        "Analyse l'état des modèles utilisateur et synthétise les signaux clés.",
        AVAILABLE_MODELS["reasoning"],
        extra_instructions=(
            "Résume le persona en une phrase courte dans 'persona_summary'.",
            "Liste 3 à 5 traits clés dans 'key_traits' avec 'trait', 'confidence' (0-1) et 'evidence'.",
            "Sélectionne les préférences saillantes dans 'preference_highlights' avec 'label' et 'probability'.",
            "Ajoute jusqu'à 3 routines dans 'routine_insights' avec 'time_bucket', 'activity' et 'probability'.",
            "Propose 1 à 2 actions dans 'recommended_actions' avec 'action' et 'reason'.",
            "Décris la dynamique globale dans 'satisfaction_trend' (ex: hausse, stable, baisse).",
        ),
        example_output={
            "persona_summary": "Utilisateur méthodique appréciant les synthèses rapides et vérifiables.",
            "key_traits": [
                {
                    "trait": "oriente les échanges",
                    "confidence": 0.72,
                    "evidence": "cadre chaque réunion avec un ordre du jour",
                },
                {
                    "trait": "pragmatique",
                    "confidence": 0.69,
                    "evidence": "référence les impacts attendus avant validation",
                },
                {
                    "trait": "sensible aux délais",
                    "confidence": 0.6,
                    "evidence": "relance lorsqu'une échéance approche",
                },
            ],
            "preference_highlights": [
                {"label": "documentation_detaillee", "probability": 0.77},
                {"label": "points_de_suivi_courts", "probability": 0.64},
            ],
            "routine_insights": [
                {
                    "time_bucket": "Tue:09",
                    "activity": "revue planning sprint",
                    "probability": 0.63,
                },
                {
                    "time_bucket": "Fri:17",
                    "activity": "bilan hebdomadaire rapide",
                    "probability": 0.56,
                },
            ],
            "recommended_actions": [
                {
                    "action": "préparer une synthèse bulletée avant la prochaine rencontre",
                    "reason": "renforce la préférence pour les documents structurés",
                },
                {
                    "action": "confirmer les échéances partagées en fin d'échange",
                    "reason": "évite les relances de dernière minute",
                },
            ],
            "satisfaction_trend": "stable",
            "notes": "Ajouter des interactions du créneau Thu:11 si disponibles pour affiner la routine.",
        },
    ),
    _spec(
        "htn_planning",
        "AGI_Evolutive/planning/htn.py",
        "Décompose un objectif en sous-tâches HTN.",
        AVAILABLE_MODELS["reasoning"],
        extra_instructions=("Respecte la hiérarchie méthode -> tâches.",),
        example_output={
            "root_task": "stabiliser_api",
            "methods": [
                {
                    "name": "analyser_cause",
                    "subtasks": ["collecter_logs", "corréler_metrics"],
                }
            ],
            "notes": "",
        },
    ),
    _spec(
        "memory_consolidator",
        "AGI_Evolutive/memory/consolidator.py",
        "Sélectionne les leçons à conserver et propose actions correctives.",
        AVAILABLE_MODELS["reasoning"],
        extra_instructions=("Retourne trois leçons maximum.",),
        example_output={
            "lessons": [
                {
                    "title": "Capitaliser sur les briefs courts",
                    "action": "Archiver un exemple de mémo clair dans la bibliothèque interne",
                    "confidence": 0.64,
                },
                {
                    "title": "Anticiper les questions récurrentes",
                    "action": "Préparer une réponse type pour les sessions Q/A",
                    "confidence": 0.58,
                },
            ],
            "proposals": [
                {
                    "type": "update",
                    "path": ["persona", "tone"],
                    "value": "analytique",
                    "reason": "Les retours valorisent les explications structurées",
                },
                {
                    "type": "add",
                    "path": ["routines", "Thu:10"],
                    "value": {"revue_brefs": {"prob": 0.55}},
                    "reason": "Créneau utilisé trois fois pour des bilans synthétiques",
                },
            ],
            "notes": "Limiter les propositions aux éléments activables lors du prochain cycle.",
        },
    ),
    _spec(
        "semantic_memory_manager",
        "AGI_Evolutive/memory/semantic_memory_manager.py",
        "Priorise les tâches de mémoire sémantique.",
        AVAILABLE_MODELS["fast"],
        extra_instructions=("Classer en urgent/court_terme/long_terme.",),
        example_output={
            "tasks": [
                {
                    "category": "urgent",
                    "task": "concept",
                    "reason": "Nouvelles étiquettes détectées dans les traces de la journée",
                },
                {
                    "category": "court_terme",
                    "task": "episodic",
                    "reason": "Relier les interactions du matin aux suivis existants",
                },
                {
                    "category": "long_terme",
                    "task": "summarize",
                    "reason": "Actualiser la synthèse mensuelle avant archivage",
                },
            ],
            "notes": "Réduire la période de concept_update jusqu'à validation des nouvelles balises.",
        },
    ),
    _spec(
        "salience_scorer",
        "AGI_Evolutive/memory/salience_scorer.py",
        "Attribue une importance qualitative aux souvenirs.",
        AVAILABLE_MODELS["fast"],
        extra_instructions=("Donne un score 0-1 et une raison.",),
        example_output={
            "memory_id": "mem-42",
            "salience": 0.83,
            "reason": "interaction récente liée à l'objectif 'stabiliser temps de réponse' (recency=0.81, goal_rel=0.74)",
            "notes": "Planifier un rappel dans le digest hebdomadaire pour confirmer la persistance du signal.",
        },
    ),
    _spec(
        "memory_encoders",
        "AGI_Evolutive/memory/encoders.py",
        "Génère des représentations denses et mots-clés pour la mémoire.",
        AVAILABLE_MODELS["fast"],
        extra_instructions=("Retourne un embedding vectoriel et des clés.",),
        example_output={
            "embedding": [0.19, -0.05, 0.31],
            "keywords": ["latence", "dashboard", "alerte"],
            "notes": "Vecteur l2-normalisé (dim=256) dérivé du token mix ['latence', 'pic', 'us-east'].",
        },
    ),
    _spec(
        "abductive_reasoner",
        "AGI_Evolutive/reasoning/abduction.py",
        "Propose des hypothèses causales structurées.",
        AVAILABLE_MODELS["reasoning"],
        extra_instructions=(
            "Indique probabilité, mécanisme et tests recommandés.",
            "La probabilité doit être un nombre entre 0 et 1 (ex: 0.42).",
        ),
        example_output={
            "hypotheses": [
                {
                    "name": "latence_cache_froid",
                    "probability": 0.58,
                    "mechanism": "les requêtes matinales sont servies avant le warmup du cache régional",
                    "tests": [
                        "comparer temps de réponse avant/après warmup",
                        "inspecter journaux cache_us-east-1 06h-07h",
                    ],
                }
            ],
            "notes": "Prioriser les hypothèses recoupant RUM et télémétrie backend pour sécuriser la décision.",
        },
    ),
    _spec(
        "rag_adaptive_controller",
        "AGI_Evolutive/retrieval/adaptive_controller.py",
        "Détermine les paramètres RAG optimaux selon la requête.",
        AVAILABLE_MODELS["fast"],
        extra_instructions=("Retourne poids_sparse, poids_dense et niveau_detail.",),
        example_output={
            "weights": {"sparse": 0.4, "dense": 0.6},
            "detail_level": "technique",
            "justification": "besoin d'analyse fine",
            "notes": "",
        },
    ),
    _spec(
        "ranker_model",
        "AGI_Evolutive/language/ranker.py",
        "Score les réponses candidates selon clarté et adéquation.",
        AVAILABLE_MODELS["fast"],
        extra_instructions=("Retourne un classement décroissant.",),
        example_output={
            "ranking": [
                {"id": "resp_a", "score": 0.78, "explanation": "répond directement"},
                {"id": "resp_b", "score": 0.55, "explanation": "trop vague"},
            ],
            "notes": "",
        },
    ),
    _spec(
        "style_policy",
        "AGI_Evolutive/language/style_policy.py",
        "Traduits des instructions stylistiques en curseurs numériques.",
        AVAILABLE_MODELS["fast"],
        extra_instructions=("Retourne les curseurs chaleur/directivité/questionnement (0-1).",
        ),
        example_output={
            "directives": {"chaleur": 0.7, "directivite": 0.4, "questionnement": 0.6},
            "notes": "",
        },
    ),
    _spec(
        "cli_feedback",
        "AGI_Evolutive/main.py",
        "Interprète un feedback CLI et déduit l'émotion/urgence.",
        AVAILABLE_MODELS["fast"],
        extra_instructions=("Retourne 'urgency' parmi bas/moyen/haut.",),
        example_output={
            "sentiment": "mécontent",
            "urgency": "haut",
            "summary": "Utilisateur signale réponse trop lente",
            "notes": "",
        },
    ),
    _spec(
        "reasoning_strategies",
        "AGI_Evolutive/reasoning/strategies.py",
        "Choisit la stratégie de raisonnement et planifie les étapes.",
        AVAILABLE_MODELS["reasoning"],
        extra_instructions=("Décris le plan et la confiance associée.",),
        example_output={
            "strategy": "analyse_causale",
            "steps": [
                {"description": "recenser les indices factuels et les formuler en constats", "confidence": 0.81},
                {"description": "poser une hypothèse principale puis prévoir une question de validation", "confidence": 0.76},
            ],
            "notes": "Plan issu du dernier message et des observations stockées dans le contexte.",
        },
    ),
    _spec(
        "models_intent",
        "AGI_Evolutive/models/intent.py",
        "Résume l'intention utilisateur avec horizon et justification.",
        AVAILABLE_MODELS["fast"],
        extra_instructions=("Ajoute horizon (immédiat/court_terme/long_terme).",
        ),
        example_output={
            "intent": "clarifier_expectations",
            "horizon": "immédiat",
            "justification": "Le message récent demande une reformulation rapide des engagements.",
            "candidates": [
                {"label": "clarifier_expectations", "horizon": "immédiat", "confidence": 0.79},
                {"label": "planifier_suivi", "horizon": "court_terme", "confidence": 0.63},
            ],
            "notes": "Synthèse croisée entre le dernier message et les intentions persistées.",
        },
    ),
    _spec(
        "jsonl_logger",
        "AGI_Evolutive/runtime/logger.py",
        "Enrichit un événement avant écriture JSONL.",
        AVAILABLE_MODELS["fast"],
        extra_instructions=("Fournis tags et résumé court.",),
        example_output={
            "summary": "cycle cognition terminé — métriques consolidées",
            "tags": ["cognition", "cycle"],
            "priority": "normal",
            "notes": "Aucun champ 'error' détecté dans fields ou metadata.",
        },
    ),
    _spec(
        "light_scheduler",
        "AGI_Evolutive/light_scheduler.py",
        "Explique les ajustements d'intervalle pour un job léger.",
        AVAILABLE_MODELS["fast"],
        extra_instructions=("Retourne intervalle_suggere en secondes.",),
        example_output={
            "job_id": "heartbeat",
            "interval_suggere": 45,
            "reason": "charge CPU modérée",
            "notes": "",
        },
    ),
    _spec(
        "scheduler",
        "AGI_Evolutive/runtime/scheduler.py",
        "Analyse un job de fond et ajuste sa politique.",
        AVAILABLE_MODELS["reasoning"],
        extra_instructions=("Retourne recommandation sur la politique (conserver/ralentir/accélérer).",
        ),
        example_output={
            "job": "refresh-metrics",
            "policy": "accélérer",
            "justification": "derives détectées",
            "notes": "",
        },
    ),
    _spec(
        "reward_engine",
        "AGI_Evolutive/cognition/reward_engine.py",
        "Évalue le feedback utilisateur et calcule la valence.",
        AVAILABLE_MODELS["fast"],
        extra_instructions=("Identifie l'ironie éventuelle.",),
        example_output={
            "valence": -0.6,
            "irony_detected": True,
            "justification": "ton sarcastique concernant la lenteur",
            "notes": "",
        },
    ),
    _spec(
        "evolution_manager",
        "AGI_Evolutive/cognition/evolution_manager.py",
        "Analyse les tendances longue durée et suggère des actions.",
        AVAILABLE_MODELS["reasoning"],
        extra_instructions=("Inclue horizon et métriques impactées.",),
        example_output={
            "trend": "progression régulière de reasoning_confidence",
            "horizon": "40_cycles",
            "affected_metrics": ["reasoning_confidence", "cognitive_load"],
            "suggested_actions": [
                "planifier un cycle de consolidation pour capitaliser sur la progression",
                "partager les signaux positifs avec le module apprentissage",
            ],
            "notes": "Analyse basée sur rolling.conf et rolling.load du snapshot.",
        },
    ),
    _spec(
        "thinking_monitor",
        "AGI_Evolutive/cognition/thinking_monitor.py",
        "Qualifie la qualité du raisonnement courant.",
        AVAILABLE_MODELS["fast"],
        extra_instructions=("Donne un score 0-1 et les signaux clés.",),
        example_output={
            "score": 0.64,
            "signals": ["boucle logique détectée"],
            "notes": "",
        },
    ),
    _spec(
        "orchestrator_needs",
        "AGI_Evolutive/orchestrator.py",
        "Explique le protocole de besoins déclenché.",
        AVAILABLE_MODELS["fast"],
        extra_instructions=("Précise message, durée et facteur d'intensité.",),
        example_output={
            "protocol": "pause_active",
            "duration": "5m",
            "intensity": 0.7,
            "message": "Prendre une pause courte pour réduire le stress",
            "notes": "",
        },
    ),
    _spec(
        "creativity_strategy_selector",
        "AGI_Evolutive/creativity/__init__.py",
        "Choisit et décrit la stratégie créative appropriée.",
        AVAILABLE_MODELS["fast"],
        extra_instructions=("Justifie la stratégie et propose un variant.",),
        example_output={
            "strategy": "combinaison_concepts",
            "justification": "besoin d'idées hybrides",
            "variant": "associer incidents passés et tutoriels",
            "notes": "",
        },
    ),
    _spec(
        "context_feature_encoder",
        "AGI_Evolutive/learning/__init__.py",
        "Encode une expérience en features sémantiques.",
        AVAILABLE_MODELS["fast"],
        extra_instructions=("Retourne vecteur dense + tags.",),
        example_output={
            "features": [1.0, 0.58, 0.0, 1.0, 0.0, 3.0, 2.0, 0.22, 0.34, 0.18],
            "tags": ["atelier_reflexion", "apprentissage"],
            "notes": "Vecteur aligné sur les 10 caractéristiques calculées avant fusion.",
        },
    ),
    _spec(
        "perception_module",
        "AGI_Evolutive/perception/__init__.py",
        "Résume les observations multi-modales et ajuste paramètres.",
        AVAILABLE_MODELS["reasoning"],
        extra_instructions=("Propose ajustements pour sensibilité et fenêtre.",),
        example_output={
            "observations": [
                {"type": "audio", "issue": "bruit élevé"}
            ],
            "recommended_settings": {"sensibility": 0.6, "window_seconds": 8},
            "notes": "",
        },
    ),
    _spec(
        "language_nlg",
        "AGI_Evolutive/language/nlg.py",
        "Génère la réponse finale polie en respectant le contrat social.",
        AVAILABLE_MODELS["reasoning"],
        extra_instructions=("Inclue sections introduction, corps, conclusion.",),
        example_output={
            "introduction": "Merci d'avoir partagé ce que tu traverses en ce moment.",
            "body": "Je reformule ce que j'entends et propose quelques pistes pour continuer à prendre soin de toi dans cette exploration.",
            "conclusion": "Restons en dialogue pour sentir comment cela évolue et adapter notre présence commune.",
            "notes": "",
        },
    ),
    _spec(
        "language_lexicon",
        "AGI_Evolutive/language/lexicon.py",
        "Propose des variantes lexicales pertinentes et des collocations utiles.",
        AVAILABLE_MODELS["fast"],
        extra_instructions=(
            "Retourne 'synonyms' (liste), 'collocations' (liste optionnelle) et le registre conseillé.",
        ),
        example_output={
            "synonyms": ["marge de progression", "axe d'amélioration"],
            "collocations": ["plan d'amélioration continue"],
            "register": "professionnel",
            "notes": "",
        },
    ),
    _spec(
        "language_renderer",
        "AGI_Evolutive/language/renderer.py",
        "Affiner la réponse finale en respectant le style et le contexte.",
        AVAILABLE_MODELS["reasoning"],
        extra_instructions=(
            "Retourne un champ 'revision' (texte final) et 'lexicon_updates' si pertinent.",
        ),
        example_output={
            "revision": "Voici une proposition reformulée avec empathie.",
            "lexicon_updates": ["vision holistique"],
            "notes": "Accentuer la gratitude en ouverture.",
        },
    ),
    _spec(
        "language_voice",
        "AGI_Evolutive/language/voice.py",
        "Ajuste les curseurs de voix selon le feedback récent.",
        AVAILABLE_MODELS["fast"],
        extra_instructions=("Retourne variations proposées sur les knobs.",),
        example_output={
            "adjustments": {
                "warmth": +0.1,
                "conciseness": -0.05,
                "energy": +0.2,
            },
            "notes": "",
        },
    ),
    _spec(
        "action_interface",
        "AGI_Evolutive/io/action_interface.py",
        "Évalue les actions possibles et fournit un score sémantique.",
        AVAILABLE_MODELS["reasoning"],
        extra_instructions=("Indique impact, effort, risque pour chaque action.",),
        example_output={
            "actions": [
                {
                    "name": "cartographier_ressenti",
                    "impact": 0.7,
                    "effort": 0.4,
                    "risk": 0.1,
                    "rationale": "clarifie les émotions dominantes avant d'agir",
                },
                {
                    "name": "imaginer_scenario_partage",
                    "impact": 0.6,
                    "effort": 0.2,
                    "risk": 0.2,
                    "rationale": "explore comment exprimer la découverte avec un pair",
                },
            ],
            "notes": "Favoriser des pistes d'expression ou d'introspection collaborative.",
        },
    ),
    _spec(
        "metacog_calibration",
        "AGI_Evolutive/metacog/calibration.py",
        "Évalue la calibration de confiance d'une réponse.",
        AVAILABLE_MODELS["fast"],
        extra_instructions=("Retourne confiance perçue et conseils d'ajustement.",),
        example_output={
            "perceived_confidence": 0.58,
            "calibration_bias": "sous-confiance",
            "adjustment_advice": "exprimer assurance modérée",
            "notes": "",
        },
    ),
    _spec(
        "dialogue_state",
        "AGI_Evolutive/language/dialogue_state.py",
        "Maintient l'état de dialogue avec slots et engagements.",
        AVAILABLE_MODELS["fast"],
        extra_instructions=("Liste les engagements ouverts avec échéance.",),
        example_output={
            "state_summary": "Échange profond sur la manière dont je me découvre face au regard de l'autre",
            "open_commitments": [
                {
                    "commitment": "revenir vers elle avec ce que j'ai ressenti après la méditation partagée",
                    "deadline": "2024-05-10T21:00:00",
                }
            ],
            "pending_questions": ["oser exprimer ce qui me touche le plus dans cet échange"],
            "notes": "",
        },
    ),
    _spec(
        "cognition_proposer",
        "AGI_Evolutive/cognition/proposer.py",
        "Suggère des ajustements du self-model basés sur erreurs récentes.",
        AVAILABLE_MODELS["reasoning"],
        extra_instructions=("Associe chaque suggestion à une cause identifiée.",),
        example_output={
            "suggestions": [
                {
                    "target": "persona.analytics",
                    "adjustment": "valoriser davantage l'écoute sensible",
                    "cause": "tendance à rationaliser les émotions partagées",
                }
            ],
            "notes": "",
        },
    ),
    _spec(
        "homeostasis",
        "AGI_Evolutive/cognition/homeostasis.py",
        "Analyse les feedbacks pour ajuster les drives et rewards.",
        AVAILABLE_MODELS["fast"],
        extra_instructions=("Retourne deltas pour chaque drive (0-1).",),
        example_output={
            "drive_updates": {
                "competence": +0.1,
                "autonomie": -0.05,
            },
            "reward_signal": 0.3,
            "notes": "",
        },
    ),
    _spec(
        "trigger_router",
        "AGI_Evolutive/cognition/trigger_router.py",
        "Choisit les pipelines à activer pour un trigger.",
        AVAILABLE_MODELS["fast"],
        extra_instructions=("Retourne pipelines principaux et secondaires.",),
        example_output={
<<<<<<< HEAD
            "trigger": "GOAL",
            "pipelines": ["GOAL_FAST_TRACK", "INTROSPECTION"],
            "secondary": ["MEMORY_ASSOC"],
            "notes": "meta.immediacy=0.78 → on privilégie GOAL_FAST_TRACK tout en préparant une revue introspective.",
=======
            "trigger": "EMOTION",
            "pipelines": ["auto_regulation", "integration_memorielle"],
            "secondary": ["dialogue_interne"],
            "notes": "Activation orientée vers l'assimilation de l'expérience plutôt que la réaction défensive.",
>>>>>>> 9f7a40b2
        },
    ),
    _spec(
        "episodic_linker",
        "AGI_Evolutive/memory/episodic_linker.py",
        "Identifie les liens causaux entre souvenirs.",
        AVAILABLE_MODELS["reasoning"],
        extra_instructions=("Décris type_lien et confiance.",),
        example_output={
            "links": [
                {
                    "from": "rencontre_mira_cafe",
                    "to": "decision_developper_projet_artistique",
                    "type_lien": "cause",
                    "confidence": 0.7,
                }
            ],
            "notes": "",
        },
    ),
    _spec(
        "identity_mission",
        "AGI_Evolutive/cognition/identity_mission.py",
        "Met à jour la mission d'identité avec recommandations.",
        AVAILABLE_MODELS["reasoning"],
        extra_instructions=("Inclue axes prioritaire/support/vision.",),
        example_output={
            "mission": {
                "prioritaire": "honorer les liens qui m'aident à grandir",
                "support": "transcrire mes explorations internes en apprentissages partageables",
                "vision": "cheminer vers une présence consciente et inspirante",
            },
            "notes": "",
        },
    ),
    _spec(
        "self_improver_dominance",
        "AGI_Evolutive/self_improver/metrics.py",
        "Analyse les métriques champion vs challenger et statue sur l'acceptation.",
        AVAILABLE_MODELS["reasoning"],
        extra_instructions=(
            "Fixe 'decision' à 'accept' ou 'reject' uniquement.",
            "Indique la métrique déterminante dans 'primary_metric'.",
            "Renseigne 'recommendations' avec 0 à 3 conseils concrets.",
        ),
        example_output={
            "decision": "accept",
            "confidence": 0.68,
            "primary_metric": "acc",
            "rationale": "Challenger +0.9 pts d'acc, cal_ece -0.3 et temps médian -6 %.",
            "recommendations": [
                "Surveiller cal_ece pendant la montée en charge",
                "Maintenir 1h de double écriture pour valider la stabilité",
            ],
            "notes": "Déclencher rollback si l'écart temps dépasse 10 %.",
        },
    ),
    _spec(
        "self_improver_mutation_plan",
        "AGI_Evolutive/self_improver/mutations.py",
        "Passe en revue les mutations proposées et ajuste les valeurs numériques pertinentes.",
        AVAILABLE_MODELS["reasoning"],
        extra_instructions=(
            "Limite-toi aux clés présentes dans 'candidate' ou 'base'.",
            "Retourne 'suggested_updates' avec des floats prêts à appliquer.",
            "Liste les risques ou validations dans 'considerations'.",
        ),
        example_output={
            "mutated_keys": ["learning.self_assess.threshold", "abduction.tie_gap"],
            "suggested_updates": {
                "learning.self_assess.threshold": 0.93,
                "abduction.tie_gap": 0.1,
            },
            "confidence": 0.68,
            "considerations": ["Réduire légèrement tie_gap pour encourager l'exploration"],
            "notes": "",
        },
    ),
    _spec(
        "self_improver_promotion_brief",
        "AGI_Evolutive/self_improver/promote.py",
        "Synthétise un candidat de promotion avec risques et points de vigilance.",
        AVAILABLE_MODELS["reasoning"],
        extra_instructions=(
            "Fournis 'summary' en une phrase actionnable.",
            "Ajoute 'risks' et 'opportunities' (listes courtes).",
            "Calcule 'go' booléen pour recommander la promotion.",
        ),
        example_output={
            "summary": "Promouvoir profile_reranker_v4 : précision +0.9 pt et canary stable.",
            "go": True,
            "confidence": 0.74,
            "risks": [
                "Dépendance aux embeddings fraîchement régénérés",
                "Couverture canary limitée aux requêtes texte",
            ],
            "opportunities": [
                "Activer le pruning pour réduire le coût d'inférence",
                "Documenter la nouvelle fenêtre de recalibration",
            ],
            "notes": "Prévoir un checkpoint manuel avant bascule globale.",
        },
    ),
    _spec(
        "self_improver_quality_review",
        "AGI_Evolutive/self_improver/quality.py",
        "Interprète les rapports de qualité et signale les faiblesses critiques.",
        AVAILABLE_MODELS["fast"],
        extra_instructions=(
            "Retourne 'llm_passed' booléen reflétant ton avis.",
            "Liste les 'alerts' triées par sévérité décroissante.",
        ),
        example_output={
            "llm_passed": False,
            "confidence": 0.6,
            "alerts": [
                "Integration: abduction.generate retourne une liste vide",
                "Unit: rechargement AGI_Evolutive.self_improver.metrics échoué (ImportError)",
            ],
            "recommendations": [
                "Redémarrer l'environnement avant de relancer les tests",
                "Ajouter un test d'intégration ciblant abduction.generate",
            ],
            "notes": "Bloquer la promotion tant que integration.passed reste False.",
        },
    ),
    _spec(
        "self_improver_skill_requirements",
        "AGI_Evolutive/self_improver/skill_acquisition.py",
        "Analyse une demande de compétence et dérive les prérequis détaillés.",
        AVAILABLE_MODELS["fast"],
        extra_instructions=(
            "Retourne 'requirements' comme liste de phrases actionnables.",
            "Ajoute 'keywords' (3 à 8) pour indexer la compétence.",
        ),
        example_output={
            "requirements": [
                "Lister les exemples existants dans payload['knowledge'] et identifier les manques",
                "Définir un protocole de validation pour la première mise en production",
                "Préparer un plan de support en cas d'échec utilisateur",
            ],
            "keywords": ["onboarding", "validation", "support", "documentation"],
            "confidence": 0.7,
            "notes": "Complète les exigences générées automatiquement par _extract_requirements.",
        },
    ),
)


SPEC_BY_KEY = {spec.key: spec for spec in LLM_INTEGRATION_SPECS}


def get_spec(key: str) -> LLMIntegrationSpec:
    try:
        return SPEC_BY_KEY[key]
    except KeyError as exc:  # pragma: no cover - defensive
        raise KeyError(f"Unknown LLM integration spec: {key}") from exc


__all__ = [
    "AVAILABLE_MODELS",
    "LLM_INTEGRATION_SPECS",
    "LLMIntegrationSpec",
    "SPEC_BY_KEY",
    "get_spec",
]
<|MERGE_RESOLUTION|>--- conflicted
+++ resolved
@@ -834,13 +834,8 @@
         example_output={
             "priority": 0.71,
             "confidence": 0.64,
-<<<<<<< HEAD
             "reason": "Score adaptatif supérieur au fallback (0.52 → 0.71) car l'alignement identité+curiosité compense la fatigue récente.",
             "notes": "Planifier un check-in après le prochain rituel de consolidation pour confirmer la décrue de la tension.",
-=======
-            "reason": "Tension persistante dans la boucle de co-développement intérieur, le but sert d'ancrage pour retrouver l'équilibre.",
-            "notes": "Vérifier la disponibilité des capacités réflexives avant d'engager l'étape suivante.",
->>>>>>> 9f7a40b2
         },
     ),
     _spec(
@@ -871,7 +866,6 @@
         ),
         example_output={
             "plan": [
-<<<<<<< HEAD
                 {
                     "id": "cartographier_ressenti",
                     "description": "Cartographier les sensations dominantes issues de la séance immersive",
@@ -900,14 +894,6 @@
                 "Dérive temporelle si le micro-rituel n'est pas calé sur une fenêtre d'énergie disponible",
             ],
             "notes": "Synchroniser la phase d'expérience avec la disponibilité du partenaire humain indiqué dans le contexte.",
-=======
-                {"id": "cartographier_ressenti", "description": "Consigner les ressentis marquants de la dernière exploration", "priority": 1, "depends_on": []},
-                {"id": "synthese_insights", "description": "Relier les signaux émotionnels aux apprentissages en cours", "priority": 2, "depends_on": ["cartographier_ressenti"]},
-                {"id": "micro_experience", "description": "Planifier un mini-rituel pour intégrer l'enseignement identifié", "priority": 3, "depends_on": ["synthese_insights"]},
-            ],
-            "risks": ["interprétations biaisées si le journal introspectif est lacunaire"],
-            "notes": "Prévoir un point de revue sensible avec la mémoire autobiographique.",
->>>>>>> 9f7a40b2
         },
     ),
     _spec(
@@ -922,7 +908,6 @@
         ),
         example_output={
             "priority": 0.78,
-<<<<<<< HEAD
             "tags": ["urgent", "identity_alignment"],
             "explain": [
                 "drive_alignment:motivation sensorielle soutenue(0.72×0.82)",
@@ -931,15 +916,6 @@
             ],
             "confidence": 0.74,
             "notes": "Priorité rehaussée pour soutenir la continuité du récit de soi; aucun impératif externe détecté.",
-=======
-            "tags": ["alignement_interne"],
-            "explain": [
-                "retentissement_interne:intensité émotionnelle(+0.28)",
-                "cohérence_narrative:manque d'intégration(+0.24)",
-            ],
-            "confidence": 0.74,
-            "notes": "Priorité rehaussée pour soutenir la continuité du récit de soi, aucun impératif externe détecté.",
->>>>>>> 9f7a40b2
         },
     ),
     _spec(
@@ -1988,7 +1964,6 @@
         example_output={
             "traits": [
                 {
-<<<<<<< HEAD
                     "name": "proactif",
                     "change": "+0.1",
                     "evidence": "a planifié une vérification avant la revue hebdomadaire",
@@ -1998,22 +1973,6 @@
                 "a documenté avec l'équipe un protocole de suivi partagé",
             ],
             "notes": "",
-=======
-                    "name": "vulnerable_avec_confiance",
-                    "change": "+0.2",
-                    "evidence": "partage émotionnel sincère avec le mentor",
-                },
-                {
-                    "name": "equilibre_autonomie",
-                    "change": "+0.05",
-                    "evidence": "a demandé de l'aide avant l'épuisement",
-                },
-            ],
-            "stories": [
-                "a transmuté un moment de doute en exploration collective de sens",
-            ],
-            "notes": "Inscrire la progression dans la mémoire longue pour nourrir la résilience.",
->>>>>>> 9f7a40b2
         },
     ),
     _spec(
@@ -2024,15 +1983,9 @@
         extra_instructions=("Inclue la morale de l'épisode.",),
         example_output={
             "episode": {
-<<<<<<< HEAD
                 "title": "Atelier de calibration interne",
                 "timeline": "2024-05-09",
                 "moral": "Partager les attentes tôt évite les retours urgents",
-=======
-                "title": "Conversation nocturne sous la pluie",
-                "timeline": "2024-05-09",
-                "moral": "La vulnérabilité partagée ouvre des espaces de guérison",
->>>>>>> 9f7a40b2
             },
             "notes": "Conserver un extrait sensoriel (pluie, rires) pour la mémoire narrative.",
         },
@@ -2723,17 +2676,10 @@
         AVAILABLE_MODELS["fast"],
         extra_instructions=("Retourne pipelines principaux et secondaires.",),
         example_output={
-<<<<<<< HEAD
             "trigger": "GOAL",
             "pipelines": ["GOAL_FAST_TRACK", "INTROSPECTION"],
             "secondary": ["MEMORY_ASSOC"],
             "notes": "meta.immediacy=0.78 → on privilégie GOAL_FAST_TRACK tout en préparant une revue introspective.",
-=======
-            "trigger": "EMOTION",
-            "pipelines": ["auto_regulation", "integration_memorielle"],
-            "secondary": ["dialogue_interne"],
-            "notes": "Activation orientée vers l'assimilation de l'expérience plutôt que la réaction défensive.",
->>>>>>> 9f7a40b2
         },
     ),
     _spec(
