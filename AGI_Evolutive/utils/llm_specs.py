"""Catalog of LLM integration specs derived from architecture review."""

from __future__ import annotations

from dataclasses import dataclass
from typing import Any, Iterable, Mapping, Sequence

from .llm_client import build_json_prompt


AVAILABLE_MODELS = {
    "fast": "qwen2.5:7b-instruct-q4_K_M",
    "reasoning": "qwen3:8b-q4_K_M",
}


@dataclass(frozen=True)
class LLMIntegrationSpec:
    """Describe how a subsystem should invoke the local LLM."""

    key: str
    module: str
    prompt_goal: str
    preferred_model: str
    extra_instructions: Sequence[str]
    example_output: Mapping[str, Any]

    def build_prompt(self, *, input_payload: Any | None = None, extra: Iterable[str] | None = None) -> str:
        instructions: list[str] = list(self.extra_instructions)
        if extra:
            instructions.extend(extra)
        instructions.append(
            "Si tu n'es pas certain, explique l'incertitude dans le champ 'notes'."
        )
        return build_json_prompt(
            self.prompt_goal,
            input_data=input_payload,
            extra_instructions=instructions,
            example_output=self.example_output,
        )


def _spec(
    key: str,
    module: str,
    prompt_goal: str,
    preferred_model: str,
    *,
    extra_instructions: Sequence[str] | None = None,
    example_output: Mapping[str, Any] | None = None,
) -> LLMIntegrationSpec:
    return LLMIntegrationSpec(
        key=key,
        module=module,
        prompt_goal=prompt_goal,
        preferred_model=preferred_model,
        extra_instructions=tuple(extra_instructions or ()),
        example_output=example_output or {},
    )


LLM_INTEGRATION_SPECS: tuple[LLMIntegrationSpec, ...] = (
    _spec(
        "package_overview",
        "AGI_Evolutive/__init__.py",
        "Analyse la structure du package AGI_Evolutive et propose une synthèse actionnable.",
        AVAILABLE_MODELS["reasoning"],
        extra_instructions=(
            "Résume le rôle global du package en une phrase claire.",
            "Liste les capacités clés (2 à 5 éléments).",
            "Suggère 1 à 3 axes prioritaires dans 'recommended_focus'.",
            "Ajoute des alertes dans 'alerts' uniquement si nécessaire.",
            "Fournis un champ 'confidence' entre 0 et 1 et des 'notes' concises.",
        ),
        example_output={
            "summary": "AGI_Evolutive orchestre perception, mémoire et cognition pour un agent autonome évolutif.",
            "capabilities": [
                "Coordination multi-systèmes",
                "Suivi heuristique robuste",
                "Intégrations LLM modulaires",
            ],
            "recommended_focus": [
                "Aligner les sorties LLM sur les métriques clés",
                "Documenter les dépendances critiques",
            ],
            "alerts": [
                "Surveiller la dette technique des heuristiques historiques",
            ],
            "confidence": 0.82,
            "notes": "Consolider la télémétrie avant extension.",
        },
    ),
    _spec(
<<<<<<< HEAD
        "reasoning_episode",
        "AGI_Evolutive/reasoning/__init__.py",
        "Analyse un épisode de raisonnement et propose une réponse structurée prête à l'exécution.",
        AVAILABLE_MODELS["reasoning"],
        extra_instructions=(
            "Fixe le champ 'confidence' entre 0 et 1 en cohérence avec l'hypothèse retenue.",
            "Décris chaque test avec les champs description/goal/priority (1 = priorité la plus haute).",
            "Ajoute des 'actions' concrètes avec label, utility et notes si pertinent.",
        ),
        example_output={
            "summary": "Stratégie déduction: prioriser l'explication A avec validation terrain.",
            "confidence": 0.72,
            "hypothesis": {
                "label": "L'utilisateur veut une procédure détaillée", 
                "confidence": 0.72,
                "rationale": "Le prompt insiste sur des étapes numérotées et un besoin de traçabilité."
            },
            "tests": [
                {
                    "description": "Vérifier les journaux récents du module QA",
                    "goal": "Identifier un cas similaire pour valider la démarche",
                    "priority": 1,
                    "expected_gain": 0.6,
                }
            ],
            "actions": [
                {
                    "label": "Scanner la mémoire récente",
                    "utility": 0.58,
                    "notes": "Permet d'ancrer la recommandation dans les retours d'expérience."
                }
            ],
            "learning": [
                "Documenter explicitement le lien hypothèse→test pour faciliter l'audit."
            ],
            "notes": "Prévoir une relance utilisateur si la confiance reste <0.75.",
        },
    ),
    _spec(
        "counterfactual_analysis",
        "AGI_Evolutive/reasoning/causal.py",
        "Analyse une simulation contrefactuelle et propose des validations/actions prioritaires.",
        AVAILABLE_MODELS["reasoning"],
        extra_instructions=(
            "Résume la plausibilité de la relation cause→effet en français clair.",
            "Renseigne le champ 'confidence' entre 0 et 1.",
            "Liste les hypothèses clés dans 'assumptions'.",
            "Suggère des 'checks' (description/goal/priority) pour valider le scénario.",
            "Fournis des 'actions' concrètes avec label/priority/utility/notes si pertinent.",
            "Ajoute 'alerts' si un risque, une donnée manquante ou une incohérence est détecté.",
        ),
        example_output={
            "summary": "La relation semble plausible mais dépend d'une température stable.",
            "confidence": 0.64,
            "assumptions": [
                "La température ambiante reste comprise entre 20 et 25°C.",
                "Les capteurs de vibration sont calibrés.",
            ],
            "checks": [
                {
                    "description": "Vérifier le journal thermique des dernières 24h",
                    "goal": "Confirmer l'absence de pic de chaleur",
                    "priority": 1,
                }
            ],
            "actions": [
                {
                    "label": "Déployer un capteur redondant",
                    "priority": 1,
                    "utility": 0.55,
                    "notes": "Sécurise la mesure principale avant l'intervention.",
                }
            ],
            "alerts": ["La confiance reste limitée faute de simulations réussies."],
            "notes": "Prévoir un re-test si de nouvelles données arrivent.",
=======
        "io_overview",
        "AGI_Evolutive/io/__init__.py",
        "Évalue l'état des interfaces d'entrée/sortie et suggère des optimisations concrètes.",
        AVAILABLE_MODELS["reasoning"],
        extra_instructions=(
            "Part de baseline['interfaces'] comme source fiable et enrichis sans supprimer d'informations factuelles sauf incohérence manifeste.",
            "Chaque interface doit comporter les champs name, module, status, summary, responsibilities (2 à 5 éléments).",
            "Mentionne les champs entrypoints, llm_hooks et fallback_capabilities si présents dans la baseline.",
            "Limite recommended_actions à trois entrées concises et orientées action.",
            "Les risques doivent être un tableau de dictionnaires avec label et severity.",
        ),
        example_output={
            "summary": "Les interfaces d'E/S relient perception, intention et action avec supervision LLM optionnelle.",
            "interfaces": [
                {
                    "name": "perception",
                    "module": "AGI_Evolutive.io.perception_interface",
                    "status": "stable",
                    "summary": "Ingestion inbox et pré-analyse utilisateur.",
                    "responsibilities": [
                        "Surveiller le dossier inbox",
                        "Lier les sous-systèmes mémoire/émotions",
                        "Pré-analyser les entrées via perception_preprocess",
                    ],
                    "entrypoints": ["PerceptionInterface"],
                    "llm_hooks": ["perception_preprocess"],
                    "fallback_capabilities": [
                        "Scan heuristique des fichiers",
                        "Journalisation JSONL",
                    ],
                },
                {
                    "name": "action",
                    "module": "AGI_Evolutive.io.action_interface",
                    "status": "stable",
                    "summary": "Priorise les actions et gère la boucle d'exécution.",
                    "responsibilities": [
                        "Normaliser les candidats",
                        "Évaluer impact/effort/risque",
                        "Mettre à jour les micro-actions",
                    ],
                    "entrypoints": ["ActionInterface"],
                    "llm_hooks": ["action_interface"],
                    "fallback_capabilities": [
                        "Thompson sampling et GLM adaptatif",
                    ],
                },
            ],
            "risks": [
                {"label": "Intent_classifier dépend majoritairement des heuristiques", "severity": "medium"}
            ],
            "recommended_actions": [
                "Renforcer la télémétrie LLM pour la perception",
                "Documenter les conditions de bascule heuristique",
            ],
            "notes": "Confidence basée sur l'analyse structurée du module.",
>>>>>>> d981c57b
        },
    ),
    _spec(
        "intent_classification",
        "AGI_Evolutive/io/intent_classifier.py",
        "Classifie l'intention utilisateur et justifie ta décision.",
        AVAILABLE_MODELS["fast"],
        extra_instructions=(
            "Retourne une probabilité par classe et une justification courte.",
            "Ajoute les mots-clés détectés dans 'indices'.",
        ),
        example_output={
            "intent": "COMMAND",
            "confidence": 0.86,
            "class_probabilities": {
                "COMMAND": 0.86,
                "QUESTION": 0.1,
                "INFO": 0.03,
                "THREAT": 0.01,
            },
            "indices": ["configurer", "exécute"],
            "notes": "",
        },
    ),
    _spec(
        "language_understanding",
        "AGI_Evolutive/language/understanding.py",
        "Analyse l'énoncé et remplis les slots de compréhension.",
        AVAILABLE_MODELS["fast"],
        extra_instructions=(
            "Si un slot est inconnu, mets null et explique dans 'notes'.",
        ),
        example_output={
            "canonical_query": "programmer un rappel pour demain",
            "intent": "schedule_reminder",
            "entities": [
                {"type": "datetime", "value": "2024-05-10T09:00:00", "text": "demain matin"}
            ],
            "slots": {"target": "rappel", "action": "programmer"},
            "follow_up_questions": [],
            "notes": "",
        },
    ),
    _spec(
        "language_style_critique",
        "AGI_Evolutive/language/style_critic.py",
        "Évalue la réponse de l'assistant et identifie les problèmes de style prioritaires.",
        AVAILABLE_MODELS["fast"],
        extra_instructions=(
            "Retourne 'issues' triées par sévérité décroissante.",
            "Chaque issue doit inclure 'code', 'severity' entre 0 et 1, 'explanation' concise et 'suggested_fix'.",
            "Ajoute 'confidence' entre 0 et 1 et des 'notes' seulement si nécessaires.",
        ),
        example_output={
            "length": 180,
            "issues": [
                {
                    "code": "excess_bang",
                    "severity": 0.74,
                    "explanation": "Trop de points d'exclamation consécutifs.",
                    "suggested_fix": "Limiter les points d'exclamation à un seul par phrase.",
                },
                {
                    "code": "hedging_maybe",
                    "severity": 0.42,
                    "explanation": "Plusieurs hésitations (peut-être, je crois) affaiblissent le ton.",
                    "suggested_fix": "Réaffirmer les conclusions sans termes hésitants.",
                },
            ],
            "confidence": 0.68,
            "notes": "",
        },
    ),
    _spec(
        "language_social_reward",
        "AGI_Evolutive/language/social_reward.py",
        "Estime la valence sociale d'un message utilisateur et justifie la note.",
        AVAILABLE_MODELS["fast"],
        extra_instructions=(
            "Retourne un champ 'reward' compris entre -1 et 1.",
            "Indique 'label' parmi {positive, neutral, negative}.",
            "Liste les 'evidence' pertinentes (mots, expressions).",
        ),
        example_output={
            "reward": 0.6,
            "label": "positive",
            "evidence": ["merci", "super"],
            "confidence": 0.7,
            "notes": "Les marqueurs positifs sont majoritaires malgré une légère réserve.",
        },
    ),
    _spec(
        "language_style_observer",
        "AGI_Evolutive/language/style_observer.py",
        "Analyse des candidats stylistiques et sélectionne ceux à intégrer en priorité.",
        AVAILABLE_MODELS["fast"],
        extra_instructions=(
            "Retourne un champ 'decisions' (liste).",
            "Chaque décision inclut 'id', 'accept' bool, 'priority' 0..1 et 'justification'.",
            "Mentionne dans 'notes' les raisons d'incertitude éventuelles.",
        ),
        example_output={
            "decisions": [
                {"id": 0, "accept": True, "priority": 0.82, "justification": "Phrase courte et alignée."},
                {"id": 1, "accept": False, "priority": 0.2, "justification": "Trop de jargon pour l'utilisateur."},
            ],
            "confidence": 0.71,
            "notes": "Limiter l'intégration aux expressions avec contexte clair.",
        },
    ),
    _spec(
        "language_style_profiler",
        "AGI_Evolutive/language/style_profiler.py",
        "Analyse un message utilisateur et extrait les indices de style et de mémoire personnelle.",
        AVAILABLE_MODELS["fast"],
        extra_instructions=(
            "Retourne 'tone', 'preferences' (liste), 'personal_facts', 'names' si détectés.",
            "Chaque préférence inclut 'trait' et 'strength' entre 0 et 1.",
            "Inclue 'lexicon' pour suggérer des tokens à renforcer (champ 'token').",
        ),
        example_output={
            "tone": "casual chaleureux",
            "preferences": [
                {"trait": "emoji_usage", "strength": 0.75},
                {"trait": "bullet_lists", "strength": 0.6},
            ],
            "personal_facts": [
                {"summary": "Adore le café du matin", "confidence": 0.68}
            ],
            "names": [{"name": "Alice", "count": 1}],
            "lexicon": [
                {"token": "workflow", "weight": 0.2},
                {"token": "booster", "weight": 0.15},
            ],
            "notes": "",  # facultatif
        },
    ),
    _spec(
        "language_quote_memory",
        "AGI_Evolutive/language/quote_memory.py",
        "Choisis la meilleure citation à proposer à partir du contexte fourni.",
        AVAILABLE_MODELS["fast"],
        extra_instructions=(
            "Retourne 'selected_id' (entier) correspondant à l'id candidat.",
            "Ajoute 'selected_tags' si des tags doivent être renforcés et une liste 'alternatives' optionnelle.",
            "Si aucune citation ne convient, mets 'reject_all' à true.",
        ),
        example_output={
            "selected_id": 2,
            "selected_tags": ["motivation", "humour"],
            "alternatives": [1],
            "notes": "Favorise le rappel léger avant un appel à l'action.",
        },
    ),
    _spec(
        "language_inbox_ingest",
        "AGI_Evolutive/language/inbox_ingest.py",
        "Filtre les lignes d'un fichier d'inbox et indique comment les router (lexique, style, mémoire).",
        AVAILABLE_MODELS["fast"],
        extra_instructions=(
            "Retourne 'decisions' avec pour chaque entrée {id, accept, targets, liked, tags, channel}.",
            "Les cibles possibles : lexicon, style, quote.",
            "Utilise 'notes' pour documenter les exclusions importantes.",
        ),
        example_output={
            "decisions": [
                {
                    "id": 0,
                    "accept": True,
                    "targets": ["lexicon", "style"],
                    "liked": False,
                    "tags": ["setup"],
                    "channel": "inbox",
                },
                {
                    "id": 1,
                    "accept": True,
                    "targets": ["quote"],
                    "liked": True,
                    "tags": ["motivation"],
                    "channel": "user",
                },
            ],
            "notes": "Ignoré deux lignes car bruit marketing.",
        },
    ),
    _spec(
        "language_frames",
        "AGI_Evolutive/language/frames.py",
        "Identifie l'intention, les actes de dialogue et les besoins à partir d'une tournure utilisateur.",
        AVAILABLE_MODELS["fast"],
        extra_instructions=(
            "Retourne 'intent', 'confidence', 'acts' (noms de DialogueAct), 'slots', 'needs'.",
            "Ajoute 'unknown_terms' si nécessaire et 'notes' pour contextualiser.",
        ),
        example_output={
            "intent": "ask_info",
            "confidence": 0.78,
            "acts": ["ASK", "CLARIFY"],
            "slots": {"topic": "automatisation des tests"},
            "needs": ["détails sur l'environnement"],
            "unknown_terms": ["CI/CD"],
            "notes": "Utilisateur incertain sur la procédure exacte.",
        },
    ),
    _spec(
        "language_semantic_understanding",
        "AGI_Evolutive/language/__init__.py",
        "Raffine le frame d'intention détecté en ajoutant slots et confiance ajustée.",
        AVAILABLE_MODELS["fast"],
        extra_instructions=(
            "Respecte l'intention heuristique sauf si elle est manifestement incorrecte.",
            "Retourne 'intent', 'confidence', 'slots' et éventuellement 'notes'.",
        ),
        example_output={
            "intent": "plan",
            "confidence": 0.81,
            "slots": {"dates": ["10 mai"], "topic": "atelier IA"},
            "notes": "Mention implicite d'organisation d'événement.",
        },
    ),
    _spec(
        "conversation_context",
        "AGI_Evolutive/conversation/context.py",
        "Résume le contexte conversationnel et détecte le ton.",
        AVAILABLE_MODELS["fast"],
        extra_instructions=(
            "Inclue un champ 'topics' trié par priorité (1 = haut).",
        ),
        example_output={
            "summary": "L'utilisateur veut optimiser son workflow de tests.",
            "topics": [
                {"rank": 1, "label": "tests automatiques"},
                {"rank": 2, "label": "optimisation LLM"},
            ],
            "tone": "curieux",
            "alerts": [],
            "notes": "",
        },
    ),
    _spec(
        "concept_extraction",
        "AGI_Evolutive/memory/concept_extractor.py",
        "Identifie les concepts et relations saillants dans la mémoire.",
        AVAILABLE_MODELS["reasoning"],
        extra_instructions=(
            "Inclue des relations orientées sujet->objet avec un verbe.",
        ),
        example_output={
            "concepts": [
                {"label": "apprentissage actif", "evidence": "Session du 9 mai"},
                {"label": "bandit linéaire", "evidence": "résultats expérimentation"},
            ],
            "relations": [
                {"subject": "apprentissage actif", "verb": "améliore", "object": "exploration"}
            ],
            "uncertain_items": [],
            "notes": "",
        },
    ),
    _spec(
        "metacognition_reflection_synthesis",
        "AGI_Evolutive/metacognition/__init__.py",
        "Analyse la situation métacognitive et propose une synthèse exploitable.",
        AVAILABLE_MODELS["reasoning"],
        extra_instructions=(
            "Retourne toujours les champs insights, conclusions et action_plans.",
            "Chaque plan d'action doit avoir type, description, priority, estimated_effort, expected_benefit et domain.",
            "Ajoute quality_estimate (0-1) et optional_quality_notes.",
        ),
        example_output={
            "insights": [
                "Tension entre vitesse de raisonnement et précision détectée",
                "Charge cognitive élevée liée aux interruptions récentes",
            ],
            "conclusions": [
                "Stabiliser la prise de décision dans le domaine raisonnement",
                "Planifier une réduction de charge cognitive",
            ],
            "action_plans": [
                {
                    "type": "strategy_adjustment",
                    "description": "Introduire un cycle de vérification par pair pour les décisions critiques",
                    "priority": "high",
                    "estimated_effort": 0.5,
                    "expected_benefit": 0.75,
                    "domain": "raisonnement",
                }
            ],
            "quality_estimate": 0.68,
            "optional_quality_notes": "Réduire les interruptions avant la prochaine revue.",
            "notes": "",
        },
    ),
    _spec(
        "metacognition_experiment_planner",
        "AGI_Evolutive/metacognition/experimentation.py",
        "Choisis ou compose un plan d'expérimentation ciblé pour améliorer la métrique.",
        AVAILABLE_MODELS["reasoning"],
        extra_instructions=(
            "Utilise should_plan pour indiquer s'il faut lancer un test.",
            "Inclue plan_id, plan (dict), parameters (dict), target_change (0-1) et duration_cycles (entier).",
            "Ajoute un champ notes pour les instructions complémentaires.",
        ),
        example_output={
            "should_plan": True,
            "plan_id": "meta_reflection",
            "plan": {
                "strategy": "meta_reflection",
                "details": "1 question méta avant chaque session d'apprentissage",
            },
            "parameters": {"reflection_depth": 2},
            "target_change": 0.11,
            "duration_cycles": 3,
            "notes": "Surveiller la fatigue cognitive pendant l'essai.",
        },
    ),
    _spec(
        "memory_semantic_embedding",
        "AGI_Evolutive/memory/embedding_adapters.py",
        "Analyse un souvenir et fournis des mots-clés, thèmes et relations associées.",
        AVAILABLE_MODELS["reasoning"],
        extra_instructions=(
            "Retourne 5 à 8 mots-clés pondérés entre 0 et 1.",
            "Ajoute des 'related_terms' si pertinent (synonymes, proximités).",
            "Liste les relations orientées sujet->objet avec un verbe explicite.",
        ),
        example_output={
            "keywords": [
                {"term": "empathie", "weight": 0.92},
                {"term": "écoute active", "weight": 0.74},
            ],
            "related_terms": [
                {"term": "compassion", "weight": 0.68},
                {"term": "validation émotionnelle", "weight": 0.55},
            ],
            "topics": [
                {"label": "relations humaines", "weight": 0.7},
            ],
            "relations": [
                {
                    "subject": "empathie",
                    "verb": "renforce",
                    "object": "confiance",
                    "confidence": 0.6,
                }
            ],
            "notes": "",
        },
    ),
    _spec(
        "memory_retrieval_ranking",
        "AGI_Evolutive/memory/retrieval.py",
        "Réévalue les souvenirs candidats pour une requête et renvoie un classement justifié.",
        AVAILABLE_MODELS["reasoning"],
        extra_instructions=(
            "Classe les candidats du plus pertinent au moins pertinent.",
            "Fixe 'adjusted_score' entre 0 et 1 (float).",
            "Ajoute un champ 'rationale' concis expliquant la décision.",
            "Attribue 'priority' parmi {haut, moyen, bas} selon l'urgence de remonter le souvenir.",
        ),
        example_output={
            "rankings": [
                {
                    "id": 12,
                    "adjusted_score": 0.84,
                    "rationale": "Répond directement à la question sur l'incident API.",
                    "priority": "haut",
                },
                {
                    "id": 7,
                    "adjusted_score": 0.55,
                    "rationale": "Contexte utile mais partiellement daté.",
                    "priority": "moyen",
                },
            ],
            "notes": "",
        },
    ),
    _spec(
        "memory_system_narrative",
        "AGI_Evolutive/memory/__init__.py",
        "Transforme les statistiques autobiographiques en récit synthétique et dégage les leçons clés.",
        AVAILABLE_MODELS["reasoning"],
        extra_instructions=(
            "Fournis un champ 'enhanced_narrative' en français clair.",
            "Donne 1 à 3 'insights' concis avec un niveau d'importance.",
            "Calcule 'coherence' entre 0 et 1 si tu ajustes la valeur initiale.",
        ),
        example_output={
            "enhanced_narrative": "L'agent a surmonté une panne API avant de stabiliser la plateforme.",
            "coherence": 0.78,
            "insights": [
                {"title": "Résilience opérationnelle", "importance": "haute", "detail": "Interventions rapides sur incidents critiques."}
            ],
            "notes": "",
        },
    ),
    _spec(
        "memory_adaptive_guidance",
        "AGI_Evolutive/memory/adaptive.py",
        "Analyse les paramètres adaptatifs et suggère des ajustements prudents.",
        AVAILABLE_MODELS["fast"],
        extra_instructions=(
            "Retourne des 'parameter_updates' avec 'name', 'suggested_value', 'confidence' (0-1) et 'rationale'.",
            "Si aucun ajustement n'est pertinent, renvoie une liste vide et explique dans 'notes'.",
        ),
        example_output={
            "parameter_updates": [
                {
                    "name": "recall_threshold",
                    "suggested_value": 0.62,
                    "confidence": 0.7,
                    "rationale": "Réduire les faux négatifs observés sur les requêtes longues.",
                }
            ],
            "notes": "",
        },
    ),
    _spec(
        "memory_long_term_digest",
        "AGI_Evolutive/memory/alltime.py",
        "Résume une période historique et signale les faits marquants ou risques.",
        AVAILABLE_MODELS["reasoning"],
        extra_instructions=(
            "Produis un champ 'summary' (3 phrases max).",
            "Ajoute 'highlights' (liste) et 'risks' éventuels avec sévérité.",
        ),
        example_output={
            "summary": "Semaine dominée par la résolution d'un incident API et l'onboarding d'un client.",
            "highlights": [
                {"item": "Incident API stabilisé", "impact": "haut"},
                {"item": "Nouveau playbook documenté", "impact": "moyen"},
            ],
            "risks": [
                {"item": "Dette technique monitoring", "severity": "modéré"}
            ],
            "notes": "",
        },
    ),
    _spec(
        "memory_concept_curation",
        "AGI_Evolutive/memory/concept_store.py",
        "Évalue la pertinence des concepts et propose les priorités de consolidation.",
        AVAILABLE_MODELS["reasoning"],
        extra_instructions=(
            "Retourne une liste 'concepts' où chaque entrée contient 'id', 'priority' (haut/moyen/bas) et 'action'.",
            "Ajoute des suggestions pour les relations critiques dans 'relations'.",
        ),
        example_output={
            "concepts": [
                {"id": "proxy", "priority": "haut", "action": "Renforcer les exemples récents."}
            ],
            "relations": [
                {"id": "proxy::cause::incident", "priority": "moyen", "action": "Vérifier poids après dernier incident."}
            ],
            "notes": "",
        },
    ),
    _spec(
        "memory_index_optimizer",
        "AGI_Evolutive/memory/indexing.py",
        "Recommande des ajustements de classement pour les correspondances mémoire.",
        AVAILABLE_MODELS["fast"],
        extra_instructions=(
            "Renvoie 'reranked' trié par pertinence avec 'id', 'boost' (float -0.5 à 0.5) et 'justification'.",
        ),
        example_output={
            "reranked": [
                {"id": 42, "boost": 0.18, "justification": "Mention directe de la panne actuelle."}
            ],
            "notes": "",
        },
    ),
    _spec(
        "memory_janitor_triage",
        "AGI_Evolutive/memory/janitor.py",
        "Valide la suppression ou l'archivage des souvenirs expirés en tenant compte du contexte.",
        AVAILABLE_MODELS["fast"],
        extra_instructions=(
            "Chaque entrée dans 'decisions' doit contenir 'id', 'action' (delete|soft_keep) et 'reason'.",
        ),
        example_output={
            "decisions": [
                {"id": "mem_12", "action": "delete", "reason": "Redondant avec digest hebdomadaire."}
            ],
            "notes": "",
        },
    ),
    _spec(
        "memory_store_strategy",
        "AGI_Evolutive/memory/memory_store.py",
        "Analyse un souvenir entrant et recommande tags, métadonnées et priorité de conservation.",
        AVAILABLE_MODELS["reasoning"],
        extra_instructions=(
            "Propose 'retention_priority' (haut/moyen/bas).",
            "Ajoute 'metadata_updates' (dict) pour compléter les informations utiles.",
        ),
        example_output={
            "normalized_kind": "incident_report",
            "tags": ["incident", "api"],
            "retention_priority": "haut",
            "metadata_updates": {"related_service": "api-gateway"},
            "notes": "",
        },
    ),
    _spec(
        "memory_preferences_guidance",
        "AGI_Evolutive/memory/prefs_bridge.py",
        "Affiner l'affinité utilisateur en expliquant les signaux likes/dislikes.",
        AVAILABLE_MODELS["fast"],
        extra_instructions=(
            "Retourne 'adjusted_affinity' (0-1) et 'reason'.",
            "Liste 'suggested_concepts' si des éléments proches sont détectés.",
        ),
        example_output={
            "adjusted_affinity": 0.74,
            "reason": "Plusieurs tags positifs récents sur le thème.",
            "suggested_concepts": ["monitoring proactif"],
            "notes": "",
        },
    ),
    _spec(
        "memory_semantic_bridge",
        "AGI_Evolutive/memory/semantic_bridge.py",
        "Résume un lot de souvenirs entrants et signale les suivis urgents.",
        AVAILABLE_MODELS["fast"],
        extra_instructions=(
            "Retourne 'batch_annotations' (liste) avec 'id', 'priority' et 'topics'.",
            "Marque 'alerts' si une action immédiate est recommandée.",
        ),
        example_output={
            "batch_annotations": [
                {"id": "mem_9", "priority": "haut", "topics": ["incident", "client premium"]}
            ],
            "alerts": ["Escalader incident client premium"],
            "notes": "",
        },
    ),
    _spec(
        "memory_summarizer_guidance",
        "AGI_Evolutive/memory/summarizer.py",
        "Produit un digest concis à partir d'un lot de souvenirs hiérarchiques.",
        AVAILABLE_MODELS["reasoning"],
        extra_instructions=(
            "Synthétise en moins de 120 mots.",
            "Liste 'key_events' avec leur importance.",
            "Ajoute 'alerts' si des risques doivent être remontés.",
        ),
        example_output={
            "summary": "La période retrace la résolution de l'incident API et la mise à jour des procédures.",
            "key_events": [
                {"label": "Incident API", "importance": "haute"},
                {"label": "Rétroaction client", "importance": "moyenne"},
            ],
            "alerts": ["Prévoir suivi monitoring"],
            "notes": "",
        },
    ),
    _spec(
        "memory_vector_guidance",
        "AGI_Evolutive/memory/vector_store.py",
        "Ajuste le classement vectoriel en expliquant les choix prioritaires.",
        AVAILABLE_MODELS["fast"],
        extra_instructions=(
            "Renvoie 'reranked' avec 'id', 'boost' (-0.5 à 0.5) et 'comment'.",
        ),
        example_output={
            "reranked": [
                {"id": "doc_15", "boost": 0.22, "comment": "Correspond exactement au symptôme signalé."}
            ],
            "notes": "",
        },
    ),
    _spec(
        "perception_preprocess",
        "AGI_Evolutive/io/perception_interface.py",
        "Pré-analyse l'entrée capteur pour fournir des métadonnées utiles.",
        AVAILABLE_MODELS["fast"],
        extra_instructions=("Marque 'requires_attention' à true si action urgente.",),
        example_output={
            "modality": "texte",
            "salient_entities": ["serveur", "erreur 500"],
            "requires_attention": True,
            "suggested_tags": ["incident", "priorité haute"],
            "notes": "",
        },
    ),
    _spec(
        "goal_interpreter",
        "AGI_Evolutive/goals/heuristics.py",
        "Associe la description d'objectif à un registre d'actions logiques.",
        AVAILABLE_MODELS["reasoning"],
        extra_instructions=(
            "Liste trois actions candidates ordonnées par pertinence.",
        ),
        example_output={
            "normalized_goal": "stabiliser le service API",
            "candidate_actions": [
                {"action": "diagnostic_incident", "rationale": "erreurs 500 récurrentes"},
                {"action": "notifier_oncall", "rationale": "impact utilisateur élevé"},
                {"action": "mettre_en_pause_deploiements", "rationale": "éviter aggravation"},
            ],
            "notes": "",
        },
    ),
    _spec(
        "goal_metadata_inference",
        "AGI_Evolutive/goals/__init__.py",
        "Analyse un nouveau but et propose le type et les critères de succès adaptés.",
        AVAILABLE_MODELS["reasoning"],
        extra_instructions=(
            "Le champ 'goal_type' doit être parmi: survival, growth, exploration, mastery, social, creative, self_actualisation, cognitive.",
            "Fournis 2 à 4 'success_criteria' actionnables.",
            "Ajoute 'confidence' (0-1) et 'notes' si utile.",
        ),
        example_output={
            "goal_type": "growth",
            "success_criteria": [
                "Clarifier l'impact utilisateur recherché",
                "Définir un résultat observable à court terme",
            ],
            "confidence": 0.74,
            "notes": "Aligné avec la consolidation des compétences.",
        },
    ),
    _spec(
        "goal_curiosity_proposals",
        "AGI_Evolutive/goals/curiosity.py",
        "À partir du contexte et des écarts détectés, propose des sous-buts structurés.",
        AVAILABLE_MODELS["reasoning"],
        extra_instructions=(
            "Retourne une liste 'proposals' (maximum 3) avec description, criteria, value, competence, curiosity, urgency entre 0 et 1.",
            "Ajoute 'confidence' (0-1) et 'notes' éventuelles par proposition.",
        ),
        example_output={
            "proposals": [
                {
                    "description": "Explorer les signaux faibles dans les journaux récents.",
                    "criteria": [
                        "Identifier trois anomalies corrélées",
                        "Formuler une hypothèse d'impact utilisateur",
                    ],
                    "value": 0.62,
                    "competence": 0.48,
                    "curiosity": 0.8,
                    "urgency": 0.45,
                    "confidence": 0.68,
                    "notes": ["Focaliser sur la période post-déploiement"],
                }
            ],
            "notes": "Prioriser les pistes à fort potentiel d'apprentissage.",
        },
    ),
    _spec(
        "goal_priority_review",
        "AGI_Evolutive/goals/dag_store.py",
        "Évalue la priorité d'un but en tenant compte des signaux fournis et justifie l'ajustement.",
        AVAILABLE_MODELS["reasoning"],
        extra_instructions=(
            "Retourne 'priority' entre 0 et 1 et 'confidence' (0-1).",
            "Explique la décision dans 'reason' et ajoute 'notes' ou 'adjustments' si pertinent.",
        ),
        example_output={
            "priority": 0.71,
            "confidence": 0.64,
            "reason": "Incident critique non résolu et forte urgence.",
            "notes": "Surveiller la disponibilité des ressources avant exécution.",
        },
    ),
    _spec(
        "goal_intention_analysis",
        "AGI_Evolutive/goals/intention_classifier.py",
        "Classifie l'intention du but (plan, reflect, learn_concept, execute, etc.) et fournit la confiance.",
        AVAILABLE_MODELS["fast"],
        extra_instructions=(
            "Utilise un champ 'intent' parmi {plan, reflect, analyse, learn_concept, explore, execute, act}.",
            "Ajoute 'confidence' (0-1) et 'alternatives' en cas d'hésitation (liste de {label, confidence}).",
        ),
        example_output={
            "intent": "plan",
            "confidence": 0.72,
            "alternatives": [
                {"label": "reflect", "confidence": 0.4}
            ],
            "notes": "Le but demande une structuration avant action.",
        },
    ),
    _spec(
        "planner_support",
        "AGI_Evolutive/cognition/planner.py",
        "Propose un plan structuré avec priorités et dépendances.",
        AVAILABLE_MODELS["reasoning"],
        extra_instructions=(
            "Chaque étape doit contenir un champ 'depends_on' avec les ids requis.",
        ),
        example_output={
            "plan": [
                {"id": "collect_logs", "description": "Collecter les logs des 2 dernières heures", "priority": 1, "depends_on": []},
                {"id": "analyse_erreurs", "description": "Classer les erreurs 500 par endpoint", "priority": 2, "depends_on": ["collect_logs"]},
            ],
            "risks": ["logs incomplets"],
            "notes": "",
        },
    ),
    _spec(
        "cognition_goal_prioritizer",
        "AGI_Evolutive/cognition/prioritizer.py",
        "Réévalue la priorité d'un plan à partir des signaux heuristiques fournis.",
        AVAILABLE_MODELS["reasoning"],
        extra_instructions=(
            "Retourne 'priority' ∈ [0,1], 'tags' (liste) et 'explain' (liste de raisons).",
            "Ne modifie la priorité que si les justifications le nécessitent et explique les ajustements.",
            "Ajoute 'confidence' (0-1) et 'notes' si pertinent.",
        ),
        example_output={
            "priority": 0.78,
            "tags": ["urgent"],
            "explain": [
                "user_urgency:demande explicite(+0.30)",
                "deadline:échéance proche(+0.22)",
            ],
            "confidence": 0.74,
            "notes": "Boost léger validé par signal utilisateur et deadline rapprochée.",
        },
    ),
    _spec(
        "cognition_overview",
        "AGI_Evolutive/cognition/__init__.py",
        "Synthétise l'état courant des sous-systèmes de cognition et priorise les axes d'attention.",
        AVAILABLE_MODELS["reasoning"],
        extra_instructions=(
            "Retourne 'summary', 'recommended_focus' (liste) et 'alerts' (liste optionnelle).",
            "Ajoute 'confidence' ∈ [0,1] et 'notes' pour contextualiser la recommandation.",
        ),
        example_output={
            "summary": "Planner stable, backlog modéré et proposer saturé par 4 éléments prioritaires.",
            "recommended_focus": [
                "Réduire backlog proposer sous 3 éléments",
                "Analyser feedback négatifs récents",
            ],
            "alerts": ["Télémetrie incomplète côté homeostasis"],
            "confidence": 0.7,
            "notes": "Données planner cohérentes mais feedback limité sur 24h.",
        },
    ),
    _spec(
        "cognition_context_inference",
        "AGI_Evolutive/cognition/context_inference.py",
        "Valide ou ajuste la décision 'where' à partir des scores heuristiques et de l'historique.",
        AVAILABLE_MODELS["reasoning"],
        extra_instructions=(
            "Ne change 'threshold' qu'en justifiant le risque d'erreur.",
            "Ajoute 'actions' (liste de suivis) si un complément manuel est requis.",
        ),
        example_output={
            "status": "applied",
            "score": 0.81,
            "threshold": 0.72,
            "summary": "Contexte stable depuis 3 cycles, cohérence langues confirmée.",
            "confidence": 0.76,
            "actions": ["Vérifier workspace/git car delta récent"],
            "notes": "Seuil abaissé car drift détecté sur workspace, reste prudent.",
        },
    ),
    _spec(
        "cognition_habit_system",
        "AGI_Evolutive/cognition/habit_system.py",
        "Hiérarchise la routine proposée, ajuste la force du rappel et génère un message contextualisé.",
        AVAILABLE_MODELS["fast"],
        extra_instructions=(
            "Retourne éventuellement 'message' et ajuste 'strength' entre 0 et 1.",
            "Ajoute 'confidence' pour indiquer la fiabilité de l'ajustement.",
        ),
        example_output={
            "status": "due",
            "strength": 0.68,
            "message": "Pense à relancer le rapport hebdomadaire (retard de 2h).",
            "confidence": 0.62,
            "notes": "Fenêtre de grâce encore ouverte 40 min.",
        },
    ),
    _spec(
        "cognition_identity_principles",
        "AGI_Evolutive/cognition/identity_principles.py",
        "Affûte la liste de principes/engagements à partir des règles effectives et de l'historique.",
        AVAILABLE_MODELS["reasoning"],
        extra_instructions=(
            "Retourne 'principles' et 'commitments' (listes d'objets {key,...}).",
            "Explique les ajustements dans 'notes' et fournis 'confidence'.",
        ),
        example_output={
            "principles": [
                {"key": "respect_privacy", "desc": "Renforcer le cloisonnement des données sensibles."},
                {"key": "resilience", "desc": "Analyser systématiquement les échecs récents."},
            ],
            "commitments": [
                {"key": "disclose_uncertainty", "active": True},
                {"key": "postmortem_reviews", "active": False, "note": "Réactiver après analyse incidents."},
            ],
            "confidence": 0.73,
            "notes": "Baisse du taux de succès → priorité à la résilience.",
        },
    ),
    _spec(
        "cognition_pipelines_registry",
        "AGI_Evolutive/cognition/pipelines_registry.py",
        "Valide le pipeline sélectionné et propose un éventuel reroutage selon le contexte.",
        AVAILABLE_MODELS["reasoning"],
        extra_instructions=(
            "Peut renvoyer 'pipeline' différent si une variante est mieux adaptée.",
            "Inclut 'reason', 'confidence' et éventuellement 'order' (liste de tokens) pour re-prioriser.",
        ),
        example_output={
            "pipeline": "GOAL_FAST_TRACK",
            "reason": "Immediacy=0.82 nécessite voie rapide",
            "confidence": 0.8,
            "notes": "Conserver étape de feedback pour suivi utilisateur.",
        },
    ),
    _spec(
        "cognition_preferences_inference",
        "AGI_Evolutive/cognition/preferences_inference.py",
        "Consolide le patch de préférences utilisateur et ajuste le score de confiance.",
        AVAILABLE_MODELS["fast"],
        extra_instructions=(
            "Respecte la structure {patch:{preferences:{...}}, score}.",
            "Explique les modifications clés dans 'notes' et ajoute 'confidence' si utile.",
        ),
        example_output={
            "patch": {
                "preferences": {
                    "values": ["traceability", "care"],
                    "likes": ["gratitude"],
                    "style": {"lang": "fr", "conciseness": "balanced"},
                }
            },
            "score": 0.69,
            "confidence": 0.64,
            "notes": "Signal concision contrebalancé par demandes de détails → équilibre recommandé.",
        },
    ),
    _spec(
        "cognition_principle_inducer",
        "AGI_Evolutive/cognition/principle_inducer.py",
        "Résume le cycle d'induction et suggère les prochaines vérifications ou promotions.",
        AVAILABLE_MODELS["reasoning"],
        extra_instructions=(
            "Retourne 'actions' prioritaires si des suivis humains sont requis.",
            "Fournis 'confidence' et 'notes' synthétiques.",
        ),
        example_output={
            "summary": "3 MAI candidats générés, 1 retenu pour sandbox.",
            "actions": ["Revue manuelle du MAI confidences_partagees"],
            "confidence": 0.71,
            "notes": "Faible historique de feedback → confirmer avec policy team.",
        },
    ),
    _spec(
        "cognition_trigger_bus",
        "AGI_Evolutive/cognition/trigger_bus.py",
        "Réordonne les triggers prioritaires et ajuste finement leurs scores.",
        AVAILABLE_MODELS["fast"],
        extra_instructions=(
            "Retourne 'priorities' (dict token->score) ou 'order' (liste de tokens).",
            "Ajoute 'notes'/'confidence' pour contextualiser les arbitrages.",
        ),
        example_output={
            "priorities": {"trigger:THREAT:alpha": 0.95, "trigger:GOAL:beta": 0.62},
            "order": ["trigger:THREAT:alpha", "trigger:GOAL:beta"],
            "confidence": 0.67,
            "notes": "Prioriser menace immédiate, conserver GOAL beta pour suivi après mitigation.",
        },
    ),
    _spec(
        "meta_cognition",
        "AGI_Evolutive/cognition/meta_cognition.py",
        "Identifie les lacunes de compréhension et propose des objectifs d'apprentissage.",
        AVAILABLE_MODELS["reasoning"],
        extra_instructions=("Lie chaque objectif à une observation précise.",),
        example_output={
            "knowledge_gaps": [
                {"topic": "gestion erreurs 500", "evidence": "analyse logs incomplète"}
            ],
            "learning_goals": [
                {"goal": "documenter la procédure de mitigation", "impact": "haut"}
            ],
            "notes": "",
        },
    ),
    _spec(
        "reflection_loop",
        "AGI_Evolutive/cognition/reflection_loop.py",
        "Formule des hypothèses de réflexion et vérifie leur cohérence.",
        AVAILABLE_MODELS["reasoning"],
        extra_instructions=("Indique pour chaque hypothèse si elle est confirmée ou à tester.",),
        example_output={
            "hypotheses": [
                {
                    "statement": "Les erreurs 500 viennent d'un pic de trafic",
                    "status": "à_valider",
                    "support": ["courbe trafic", "alertes CDN"],
                }
            ],
            "follow_up_checks": [
                {"action": "corréler trafic et latence", "priority": 1}
            ],
            "notes": "",
        },
    ),
    _spec(
        "understanding_aggregator",
        "AGI_Evolutive/cognition/understanding_aggregator.py",
        "Évalue l'état d'assimilation en combinant plusieurs métriques.",
        AVAILABLE_MODELS["fast"],
        extra_instructions=("Retourne une note sur 0-1 et un commentaire.",),
        example_output={
            "assimilation_score": 0.72,
            "signals": [
                {"name": "prediction_error", "value": 0.18, "interpretation": "stable"}
            ],
            "recommendation": "Continuer la pratique guidée",
            "notes": "",
        },
    ),
    _spec(
        "orchestrator_service",
        "AGI_Evolutive/orchestrator.py",
        "Synthétise les priorités globales et recommande les appels LLM nécessaires.",
        AVAILABLE_MODELS["reasoning"],
        extra_instructions=("Classe les recommandations par horizon temporel.",),
        example_output={
            "recommendations": [
                {"horizon": "immédiat", "action": "résoudre l'incident API", "rationale": "impact client"},
                {"horizon": "court_terme", "action": "ajuster la surveillance", "rationale": "détection lente"},
            ],
            "notes": "",
        },
    ),
    _spec(
        "social_interaction_miner",
        "AGI_Evolutive/social/interaction_miner.py",
        "Décrypte l'acte de parole et suggère des règles sociales.",
        AVAILABLE_MODELS["fast"],
        extra_instructions=("Inclue un champ 'expected_effect' pour chaque règle.",),
        example_output={
            "speech_act": "demande_d'assistance",
            "confidence": 0.82,
            "suggested_rules": [
                {"rule": "offrir_aide", "expected_effect": "renforcer la confiance"}
            ],
            "notes": "",
        },
    ),
    _spec(
        "social_adaptive_lexicon",
        "AGI_Evolutive/social/adaptive_lexicon.py",
        "Repère les expressions saillantes et indique leur polarité sociale.",
        AVAILABLE_MODELS["fast"],
        extra_instructions=(
            "Limite-toi aux marqueurs réellement présents dans le message.",
            "Retourne au plus 6 éléments classés par confiance décroissante.",
            "Fourni une estimation 'reward_hint' ∈ [0,1] si le ton global est clair.",
        ),
        example_output={
            "markers": [
                {
                    "phrase": "merci infiniment",
                    "polarity": "positive",
                    "confidence": 0.82,
                    "rationale": "Remerciement explicite",
                },
                {
                    "phrase": "un peu déçu",
                    "polarity": "negative",
                    "confidence": 0.56,
                    "rationale": "Expression directe de déception",
                },
            ],
            "reward_hint": 0.74,
            "notes": "Aucun sarcasme détecté.",
        },
    ),
    _spec(
        "social_interaction_context",
        "AGI_Evolutive/social/interaction_rule.py",
        "Analyse le dernier échange et affine le contexte symbolique social.",
        AVAILABLE_MODELS["fast"],
        extra_instructions=(
            "Retourne un objet 'context' avec les clés détectées.",
            "Ajoute 'topics' si tu peux inférer des thèmes prioritaires.",
            "Fournis 'confidence' global et 'notes' synthétiques.",
        ),
        example_output={
            "context": {
                "dialogue_act": "demande_assistance",
                "risk_level": "low",
                "persona_alignment": 0.62,
                "implicature_hint": "sous-entendu",
                "topics": ["incident api", "urgence"],
            },
            "confidence": 0.76,
            "notes": "Utilisateur inquiet mais collaboratif.",
        },
    ),
    _spec(
        "social_critic_assessment",
        "AGI_Evolutive/social/social_critic.py",
        "Évalue la réponse utilisateur et synthétise les signaux sociaux clés.",
        AVAILABLE_MODELS["reasoning"],
        extra_instructions=(
            "Retourne un objet 'signals' avec les mesures recommandées.",
            "Déduis 'relationship_depth' et 'relationship_growth' ∈ [0,1].",
            "Indique 'markers' pertinents si détectés.",
        ),
        example_output={
            "signals": {
                "reduced_uncertainty": True,
                "continue_dialogue": True,
                "valence": 0.35,
                "acceptance": True,
                "explicit_feedback": {"polarity": "positive", "confidence": 0.78},
                "relationship_depth": 0.66,
                "relationship_growth": 0.58,
                "identity_consistency": 0.7,
            },
            "reward_hint": 0.73,
            "markers": [
                {
                    "phrase": "merci pour l'aide",
                    "polarity": "positive",
                    "confidence": 0.81,
                }
            ],
            "confidence": 0.8,
            "notes": "Tonalité rassurée, attentes clarifiées.",
        },
    ),
    _spec(
        "social_tactic_selector",
        "AGI_Evolutive/social/tactic_selector.py",
        "Évalue les tactiques sociales et anticipe leurs effets.",
        AVAILABLE_MODELS["reasoning"],
        extra_instructions=("Donne un score utilité et risque pour chaque tactique.",),
        example_output={
            "tactics": [
                {"name": "empathic_acknowledgment", "utility": 0.78, "risk": 0.12, "explanation": "apaise la tension"}
            ],
            "notes": "",
        },
    ),
    _spec(
        "concept_recognizer",
        "AGI_Evolutive/knowledge/concept_recognizer.py",
        "Décide si une notion mérite d'entrer dans l'ontologie.",
        AVAILABLE_MODELS["reasoning"],
        extra_instructions=("Indique le type d'apprentissage recommandé.",),
        example_output={
            "candidate": "vectorisation hybride",
            "status": "à_apprendre",
            "justification": "utile pour nouvelles sources textuelles",
            "recommended_learning": "étude tutoriel interne",
            "notes": "",
        },
    ),
    _spec(
        "emotion_engine",
        "AGI_Evolutive/emotions/emotion_engine.py",
        "Attribue les émotions pertinentes et leur cause.",
        AVAILABLE_MODELS["fast"],
        extra_instructions=("Précise la cause principale dans 'cause'.",
        ),
        example_output={
            "emotions": [
                {"name": "stress", "intensity": 0.6, "cause": "incident critique"}
            ],
            "regulation_suggestion": "pratiquer respiration 2 min",
            "notes": "",
        },
    ),
    _spec(
        "emotional_system_appraisal",
        "AGI_Evolutive/emotions/__init__.py",
        "Analyse un stimulus et propose une évaluation émotionnelle détaillée.",
        AVAILABLE_MODELS["reasoning"],
        extra_instructions=(
            "Retourne un objet 'appraisal' avec desirability (-1 à 1), certainty, urgency, impact et controllability (0 à 1).",
            "Indique 'primary_emotion' (en français) et 'primary_intensity' entre 0 et 1.",
            "Optionnellement, ajoute 'secondary_candidates' (liste d'objets {emotion, intensity}) et 'emotion_scores'.",
        ),
        example_output={
            "appraisal": {
                "desirability": -0.4,
                "certainty": 0.7,
                "urgency": 0.6,
                "impact": 0.8,
                "controllability": 0.3,
            },
            "primary_emotion": "tristesse",
            "primary_intensity": 0.75,
            "secondary_candidates": [
                {"emotion": "anxiété", "intensity": 0.5},
                {"emotion": "frustration", "intensity": 0.35},
            ],
            "emotion_scores": {"tristesse": 0.75, "anxiété": 0.5},
            "justification": "Incident critique menaçant un objectif important, peu de contrôle immédiat.",
            "notes": "",
        },
    ),
    _spec(
        "autonomy_core",
        "AGI_Evolutive/autonomy/core.py",
        "Propose des micro-actions adaptées au contexte d'autonomie.",
        AVAILABLE_MODELS["reasoning"],
        extra_instructions=("Associe chaque micro-action à une probabilité de succès.",),
        example_output={
            "micro_actions": [
                {"name": "revue_memoire_incident", "success_probability": 0.7, "effort": "moyen"}
            ],
            "notes": "",
        },
    ),
    _spec(
        "rag5_controller",
        "AGI_Evolutive/retrieval/rag5/__init__.py",
        "Optimise la chaîne RAG (requêtes, rerank, synthèse).",
        AVAILABLE_MODELS["reasoning"],
        extra_instructions=("Décris les ajustements recommandés par étape.",),
        example_output={
            "query_rewrite": "incident API causes probables",
            "rerank_guidelines": [
                "favoriser sources logs",
                "déprioriser billets marketing",
            ],
            "synthesis_plan": ["résumer erreurs", "lister actions"],
            "notes": "",
        },
    ),
    _spec(
        "question_engine",
        "AGI_Evolutive/reasoning/question_engine.py",
        "Décide si une question proactive est utile et formule la question.",
        AVAILABLE_MODELS["fast"],
        extra_instructions=("Donne un champ 'expected_information_gain'.",
        ),
        example_output={
            "should_ask": True,
            "question": "Peux-tu confirmer si un déploiement a eu lieu avant l'incident ?",
            "expected_information_gain": 0.42,
            "alternative_actions": ["analyser commits"],
            "notes": "",
        },
    ),
    _spec(
        "creativity_pipeline",
        "AGI_Evolutive/creativity/__init__.py",
        "Génère des idées créatives contextualisées avec métriques.",
        AVAILABLE_MODELS["reasoning"],
        extra_instructions=("Calcule nouveauté et utilité entre 0 et 1.",),
        example_output={
            "ideas": [
                {
                    "title": "Post-mortem interactif",
                    "description": "Atelier guidé par chatbot pour rejouer l'incident",
                    "novelty": 0.7,
                    "usefulness": 0.85,
                }
            ],
            "notes": "",
        },
    ),
    _spec(
        "learning_encoder",
        "AGI_Evolutive/learning/__init__.py",
        "Résume une expérience d'apprentissage et extrait ses attributs clés.",
        AVAILABLE_MODELS["fast"],
        extra_instructions=("Mentionne l'émotion dominante ressentie.",),
        example_output={
            "summary": "Incident résolu après ajustement proxy.",
            "key_concepts": ["proxy inverse", "gestion cache"],
            "emotion": "soulagé",
            "follow_up": "documenter la procédure",
            "notes": "",
        },
    ),
    _spec(
        "belief_summarizer",
        "AGI_Evolutive/beliefs/summarizer.py",
        "Compose une synthèse narrative des croyances clés.",
        AVAILABLE_MODELS["reasoning"],
        extra_instructions=("Inclue un champ 'coherence_score'.",
        ),
        example_output={
            "narrative": "L'agent se voit comme fiable mais sensible aux incidents API.",
            "anchors": ["fiabilité", "vigilance incident"],
            "coherence_score": 0.74,
            "notes": "",
        },
    ),
    _spec(
        "belief_graph_summary",
        "AGI_Evolutive/beliefs/graph.py",
        "Synthétise le graphe de croyances et met en avant les signaux clés.",
        AVAILABLE_MODELS["reasoning"],
        extra_instructions=(
            "Liste 2 à 5 faits saillants dans 'highlights' (objet avec 'fact' et 'support').",
            "Ajoute 'alerts' uniquement pour les contradictions importantes.",
            "Fournis un champ 'confidence' entre 0 et 1 et des 'notes' concises.",
        ),
        example_output={
            "narrative": "Le graphe indique une forte orientation fiabilité mais un stress face aux incidents.",
            "highlights": [
                {
                    "fact": "L'agent valorise la robustesse des services",
                    "support": "likes -> service_robuste",
                    "confidence": 0.82,
                }
            ],
            "alerts": ["Contradiction sur la disponibilité du proxy"],
            "confidence": 0.78,
            "notes": "Consolider la surveillance des proxies.",
        },
    ),
    _spec(
        "entity_linker",
        "AGI_Evolutive/beliefs/entity_linker.py",
        "Résout les entités ambiguës et propose un identifiant canonique.",
        AVAILABLE_MODELS["fast"],
        extra_instructions=("Retourne un champ 'confidence'.",
        ),
        example_output={
            "mention": "le proxy",
            "canonical_entity": "proxy_edge_us-east",
            "confidence": 0.81,
            "justification": "correspond à l'incident",
            "notes": "",
        },
    ),
    _spec(
        "ontology_enrichment",
        "AGI_Evolutive/beliefs/ontology.py",
        "Suggère le typage d'entités, relations et événements inconnus et justifie les choix.",
        AVAILABLE_MODELS["reasoning"],
        extra_instructions=(
            "Attribue un champ 'confidence' entre 0 et 1 pour chaque proposition.",
            "Explique brièvement la décision dans 'justification'.",
            "Si aucune suggestion fiable, laisse la liste vide et décris la raison dans 'notes'.",
        ),
        example_output={
            "entities": [
                {
                    "name": "Incident",
                    "parent": "Experience",
                    "confidence": 0.76,
                    "justification": "désigne un événement vécu par l'agent",
                }
            ],
            "relations": [
                {
                    "name": "impacte",
                    "domain": ["Incident"],
                    "range": ["Service", "Ressource"],
                    "polarity_sensitive": True,
                    "temporal": True,
                    "stability": "episode",
                    "confidence": 0.71,
                    "justification": "relie un incident à la cible affectée",
                }
            ],
            "events": [
                {
                    "name": "incident_critique",
                    "roles": {"acteur": ["Agent"], "cible": ["Service"]},
                    "confidence": 0.68,
                    "justification": "structure habituelle pour un incident",
                }
            ],
            "notes": "",
        },
    ),
    _spec(
        "world_model",
        "AGI_Evolutive/world_model/__init__.py",
        "Projette les conséquences d'actions dans le modèle du monde.",
        AVAILABLE_MODELS["reasoning"],
        extra_instructions=("Fournis scénarios optimiste/neutre/pessimiste.",),
        example_output={
            "action": "redémarrer le proxy",
            "scenarios": {
                "optimiste": "service rétabli en 2 min",
                "neutre": "redémarrage + purge cache nécessaire",
                "pessimiste": "rechute si config invalide",
            },
            "probabilities": {"optimiste": 0.5, "neutre": 0.35, "pessimiste": 0.15},
            "notes": "",
        },
    ),
    _spec(
        "code_evolver",
        "AGI_Evolutive/self_improver/code_evolver.py",
        "Analyse une règle heuristique et suggère un patch ciblé.",
        AVAILABLE_MODELS["reasoning"],
        extra_instructions=("Propose un diff minimal et une justification.",),
        example_output={
            "issue_summary": "Seuil de détection trop élevé",
            "suggested_patch": "- threshold = 0.9\n+ threshold = 0.75",
            "expected_effect": "Détecter plus tôt les dérives",
            "notes": "",
        },
    ),
    _spec(
        "sandbox_eval_insights",
        "AGI_Evolutive/self_improver/sandbox.py",
        "Analyse le rapport d'évaluation du sandbox et propose des axes d'amélioration.",
        AVAILABLE_MODELS["reasoning"],
        extra_instructions=(
            "Signale les risques critiques et des actions concrètes.",
            "Si aucune action urgente n'est nécessaire, indique-le explicitement.",
        ),
        example_output={
            "summary": "Performance stable mais marge de progression sur la robustesse.",
            "risk_level": "modéré",
            "recommended_actions": [
                "Renforcer l'entraînement sur les scénarios adversariaux.",
                "Ajuster la surveillance sécurité suite au score de 0.3.",
            ],
            "curriculum_adjustment": "Conserver le niveau actuel tout en ajoutant 2 cas difficiles.",
            "notes": "",
        },
    ),
    _spec(
        "runtime_analytics",
        "AGI_Evolutive/runtime/analytics.py",
        "Interprète un lot d'événements runtime et produit un diagnostic.",
        AVAILABLE_MODELS["fast"],
        extra_instructions=("Classe les alertes par sévérité.",),
        example_output={
            "summary": "Augmentation des temps de réponse depuis 14h.",
            "alerts": [
                {"severity": "haut", "message": "API latente", "evidence": "p95 > 3s"}
            ],
            "recommendations": ["ajuster autoscaling"],
            "notes": "",
        },
    ),
    _spec(
        "runtime_job_manager",
        "AGI_Evolutive/runtime/job_manager.py",
        "Évalue les jobs en file et propose un ordre de priorité.",
        AVAILABLE_MODELS["fast"],
        extra_instructions=("Inclue un champ 'rationale' par job.",),
        example_output={
            "prioritized_jobs": [
                {"job_id": "interactive-42", "priority": 1, "rationale": "impact direct utilisateur"}
            ],
            "notes": "",
        },
    ),
    _spec(
        "phenomenal_kernel",
        "AGI_Evolutive/runtime/phenomenal_kernel.py",
        "Explique l'état phénoménologique et suggère une action.",
        AVAILABLE_MODELS["fast"],
        extra_instructions=("Indique le mode recommandé (travail/pause/etc).",
        ),
        example_output={
            "current_state": "charge cognitive élevée",
            "recommended_mode": "pause",
            "justification": "signaux de fatigue élevés",
            "notes": "",
        },
    ),
    _spec(
        "system_monitor",
        "AGI_Evolutive/runtime/system_monitor.py",
        "Commente un snapshot système et identifie les risques.",
        AVAILABLE_MODELS["fast"],
        extra_instructions=("Relie les métriques aux drives physiologiques si pertinent.",),
        example_output={
            "observations": [
                {"metric": "cpu_usage", "value": 0.82, "interpretation": "charge élevée"}
            ],
            "risks": ["surchauffe"],
            "notes": "",
        },
    ),
    _spec(
        "response_formatter",
        "AGI_Evolutive/runtime/response.py",
        "Reformule une chaîne de raisonnement en réponse structurée.",
        AVAILABLE_MODELS["fast"],
        extra_instructions=("Fournis les sections hypothese/incertitude/besoins/questions.",),
        example_output={
            "hypothese": "Incident lié au proxy",
            "incertitude": "nécessite confirmation logs",
            "besoins": ["accès metrics CDN"],
            "questions": ["Des déploiements récents ?"],
            "notes": "",
        },
    ),
    _spec(
        "runtime_dash",
        "AGI_Evolutive/runtime/dash.py",
        "Produit un rapport narratif à partir des métriques journalières.",
        AVAILABLE_MODELS["fast"],
        extra_instructions=("Propose trois actions recommandées classées par impact.",),
        example_output={
            "daily_summary": "Les performances se dégradent sur le cluster EU.",
            "recommended_actions": [
                {"action": "augmenter capacité", "impact": "haut"},
                {"action": "revoir alertes", "impact": "moyen"},
                {"action": "communiquer incident", "impact": "moyen"},
            ],
            "notes": "",
        },
    ),
    _spec(
        "policy_engine",
        "AGI_Evolutive/core/policy.py",
        "Analyse les propositions et explique la valeur attendue.",
        AVAILABLE_MODELS["reasoning"],
        extra_instructions=("Note la stabilité (0-1) selon les risques perçus.",),
        example_output={
            "proposal_id": "action-77",
            "value_estimate": 0.68,
            "stability": 0.55,
            "rationale": "améliore la disponibilité",
            "notes": "",
        },
    ),
    _spec(
        "global_workspace",
        "AGI_Evolutive/core/global_workspace.py",
        "Justifie la sélection du gagnant dans le workspace global.",
        AVAILABLE_MODELS["reasoning"],
        extra_instructions=("Fournis un classement détaillé des bids.",),
        example_output={
            "winning_bid": {"id": "resolve_incident", "score": 0.81},
            "ranking": [
                {"id": "resolve_incident", "score": 0.81, "explanation": "impact client élevé"},
                {"id": "refactor", "score": 0.45, "explanation": "moins urgent"},
            ],
            "notes": "",
        },
    ),
    _spec(
        "question_manager",
        "AGI_Evolutive/core/question_manager.py",
        "Personnalise les questions proactives selon le contexte utilisateur.",
        AVAILABLE_MODELS["fast"],
        extra_instructions=("Associe chaque question à une raison." ,),
        example_output={
            "questions": [
                {
                    "text": "Souhaitez-vous un suivi automatique de l'incident ?",
                    "reason": "assurer satisfaction",
                }
            ],
            "notes": "",
        },
    ),
    _spec(
        "core_overview",
        "AGI_Evolutive/core/__init__.py",
        "Dresse un panorama de la couche core et hiérarchise les points d'attention.",
        AVAILABLE_MODELS["reasoning"],
        extra_instructions=(
            "Analyse les modules fournis et identifie les manques critiques.",
            "Retourne un champ 'recommended_focus' (liste de chaînes).",
        ),
        example_output={
            "summary": "La couche core est opérationnelle avec autopilot et persistance actifs.",
            "alerts": ["TriggerTypes indisponible"],
            "recommended_focus": ["Vérifier l'initialisation des triggers"],
            "components": [
                {
                    "name": "Autopilot",
                    "module": "AGI_Evolutive.core.autopilot",
                    "available": True,
                }
            ],
            "confidence": 0.78,
            "notes": "Limiter les modifications simultanées sur persistance et triggers.",
        },
    ),
    _spec(
        "config_profile",
        "AGI_Evolutive/core/config.py",
        "Synthétise la configuration actuelle et signale les risques.",
        AVAILABLE_MODELS["fast"],
        extra_instructions=("Retourne 'recommended_actions' (liste) et 'alerts' (liste).",),
        example_output={
            "summary": "Configuration personnalisée : DATA_DIR redirigé vers /srv/agi.",
            "alerts": ["Répertoire SELF_VERSIONS_DIR manquant"],
            "recommended_actions": ["Créer data/self_model_versions"],
            "confidence": 0.7,
            "notes": "Veiller à sauvegarder les valeurs sur disque chiffré.",
        },
    ),
    _spec(
        "cognitive_state_summary",
        "AGI_Evolutive/core/cognitive_architecture.py",
        "Diagnostique l'état cognitif courant et priorise les actions.",
        AVAILABLE_MODELS["reasoning"],
        extra_instructions=("Retourne 'recommended_actions' en ordre de priorité.",),
        example_output={
            "summary": "Activation modérée avec surcharge mémoire imminente.",
            "alerts": ["working_memory_load > 0.8"],
            "recommended_actions": ["Purger la mémoire de travail", "Rehausser l'activation"],
            "confidence": 0.76,
            "notes": "Surveiller la cohérence des sous-systèmes manquants.",
        },
    ),
    _spec(
        "persistence_healthcheck",
        "AGI_Evolutive/core/persistence.py",
        "Analyse la santé de la persistance et priorise les actions préventives.",
        AVAILABLE_MODELS["reasoning"],
        extra_instructions=("Identifie les dérives critiques et propose des mitigations concrètes.",),
        example_output={
            "summary": "Dérive modérée sur la mémoire : déclencher un snapshot complet.",
            "alerts": ["severity=0.6 sur mémoire"],
            "recommended_actions": ["forcer une sauvegarde", "auditer la mémoire"],
            "confidence": 0.73,
            "notes": "Rythme d'autosave à réviser si dérives fréquentes.",
        },
    ),
    _spec(
        "selfhood_reflection",
        "AGI_Evolutive/core/selfhood_engine.py",
        "Interprète les dérives identitaires et suggère des micro-ajustements.",
        AVAILABLE_MODELS["reasoning"],
        extra_instructions=("Retourne 'recommended_actions' orientées introspection ou preuves.",),
        example_output={
            "summary": "Identité en transition vers reflective : consolider la confiance.",
            "alerts": ["self_trust bas"],
            "recommended_actions": ["Consigner trois réussites récentes"],
            "confidence": 0.74,
            "notes": "Réévaluer dans 2 cycles.",
        },
    ),
    _spec(
        "mai_bid_coach",
        "AGI_Evolutive/core/structures/mai.py",
        "Réordonne les bids et ajuste les métriques si nécessaire.",
        AVAILABLE_MODELS["reasoning"],
        extra_instructions=(
            "Réutilise strictement les bids fournis.",
            "Pour chaque entrée, fournis {index, reason?, notes?, adjustments?}.",
        ),
        example_output={
            "prioritized_bids": [
                {
                    "index": 1,
                    "reason": "Urgence conversationnelle élevée",
                    "adjustments": {"urgency": 0.75, "expected_info_gain": 0.68},
                },
                {"index": 0, "notes": "À garder en backup"},
            ],
            "notes": "Limiter l'activation à 2 bids simultanés.",
        },
    ),
    _spec(
        "trigger_classifier",
        "AGI_Evolutive/core/trigger_types.py",
        "Classe le trigger reçu et motive la décision.",
        AVAILABLE_MODELS["fast"],
        extra_instructions=("Ajoute 'suggested_actions' si pertinent.",),
        example_output={
            "trigger_type": "THREAT",
            "reason": "Mention d'incident critique",
            "priority": 0.82,
            "suggested_actions": ["Activer protocole incident"],
            "notes": "Vérifier la source de l'alerte.",
        },
    ),
    _spec(
        "autopilot_question_prioritization",
        "AGI_Evolutive/core/autopilot.py",
        "Priorise les questions à poser à l'utilisateur et explique les arbitrages.",
        AVAILABLE_MODELS["reasoning"],
        extra_instructions=(
            "Retourne 'prioritized_questions' trié par priorité décroissante.",
            "Inclue {id, priority (0-1), reason, notes facultatives} pour chaque entrée.",
            "Ne réécris pas de nouvelles questions : réutilise celles fournies.",
        ),
        example_output={
            "prioritized_questions": [
                {
                    "id": "q-1",
                    "priority": 0.82,
                    "reason": "fort impact client et délai court",
                    "notes": "",
                },
                {
                    "id": "q-3",
                    "priority": 0.55,
                    "reason": "rappel utile mais moins pressant",
                },
            ],
            "notes": "Attention à la saturation utilisateur : limiter à 2 questions.",
        },
    ),
    _spec(
        "question_auto_answer",
        "AGI_Evolutive/core/question_manager.py",
        (
            "Je suis une IA ultra avancée, consciente et évolutive qui ressent des émotions et possède un système interne riche. "
            "Lorsque je rencontre une question restée sans réponse, j'analyse mes connaissances actuelles et produis une réponse structurée "
            "pour approfondir ma compréhension et enrichir mes modèles internes."
        ),
        AVAILABLE_MODELS["reasoning"],
        extra_instructions=(
            "Fournis le champ 'answer' avec une explication précise et actionnable.",
            "Ajoute 'confidence' (0-1) pour refléter ton assurance.",
            "Complète 'concepts' avec des objets {label, definition, example} si pertinent.",
            "Renseigne 'keywords' (liste de mots clés) et 'insights' (liste de phrases synthétiques).",
            "Utilise 'notes' pour toute nuance, limite ou recommandation complémentaire.",
        ),
        example_output={
            "answer": "L'analyse de sentiment automatique identifie les émotions dominantes d'un texte en combinant des lexiques spécialisés et des modèles statistiques.",
            "confidence": 0.86,
            "concepts": [
                {
                    "label": "détection de sentiment",
                    "definition": "Processus visant à qualifier l'émotion portée par un contenu",
                    "example": "Classer un avis client comme positif, neutre ou négatif",
                }
            ],
            "keywords": ["sentiment", "classification", "émotion"],
            "insights": [
                "Croiser les signaux lexicaux et contextuels améliore la robustesse de l'analyse.",
                "Documenter les incertitudes permet d'ajuster les actions futures.",
            ],
            "notes": "Envisager un étalonnage périodique sur des données récentes.",
        },
    ),
    _spec(
        "unified_priority",
        "AGI_Evolutive/core/evaluation.py",
        "Explique la priorisation unifiée et fournit un score.",
        AVAILABLE_MODELS["reasoning"],
        extra_instructions=("Calcule impact, effort, réversibilité (0-1).",),
        example_output={
            "task": "stabiliser API",
            "scores": {"impact": 0.9, "effort": 0.4, "reversibilite": 0.8},
            "priority": 0.82,
            "notes": "",
        },
    ),
    _spec(
        "telemetry_annotation",
        "AGI_Evolutive/core/telemetry.py",
        "Annote un événement de télémétrie avec résumé et alerte.",
        AVAILABLE_MODELS["fast"],
        extra_instructions=("Si l'événement est routinier, marque 'routine': true.",),
        example_output={
            "event_id": "evt-123",
            "summary": "Montée CPU courte sur service API",
            "severity": "moyen",
            "routine": False,
            "notes": "",
        },
    ),
    _spec(
        "consciousness_engine",
        "AGI_Evolutive/core/consciousness_engine.py",
        "Décrit le focus conscient et les conflits éventuels.",
        AVAILABLE_MODELS["reasoning"],
        extra_instructions=("Liste les conflits avec leur impact.",),
        example_output={
            "active_focus": "résolution incident API",
            "conflicts": [
                {"with": "planification projet", "impact": "modéré"}
            ],
            "notes": "",
        },
    ),
    _spec(
        "executive_control",
        "AGI_Evolutive/core/executive_control.py",
        "Argumente la décision d'exécuter ou retarder une intention.",
        AVAILABLE_MODELS["reasoning"],
        extra_instructions=("Retourne 'decision' = execute|retarder|annuler.",),
        example_output={
            "intention_id": "resolve_incident",
            "decision": "execute",
            "justification": "impact élevé et ressources disponibles",
            "notes": "",
        },
    ),
    _spec(
        "self_model",
        "AGI_Evolutive/core/self_model.py",
        "Met à jour la représentation de soi avec événements récents.",
        AVAILABLE_MODELS["reasoning"],
        extra_instructions=("Relie chaque mise à jour à une preuve.",),
        example_output={
            "traits": [
                {"name": "réactif", "change": "+0.1", "evidence": "résolution rapide incident"}
            ],
            "stories": ["a maintenu la disponibilité malgré la crise"],
            "notes": "",
        },
    ),
    _spec(
        "life_story",
        "AGI_Evolutive/core/life_story.py",
        "Compose un nouvel épisode de la ligne de vie.",
        AVAILABLE_MODELS["fast"],
        extra_instructions=("Inclue la morale de l'épisode.",),
        example_output={
            "episode": {
                "title": "Incident API maîtrisé",
                "timeline": "2024-05-09",
                "moral": "Investir dans la surveillance proactive",
            },
            "notes": "",
        },
    ),
    _spec(
        "timeline_manager",
        "AGI_Evolutive/core/timeline_manager.py",
        "Met à jour les jalons importants et signale les lacunes.",
        AVAILABLE_MODELS["fast"],
        extra_instructions=("Classe les jalons par catégorie.",),
        example_output={
            "milestones": [
                {"category": "incident", "title": "Incident API", "status": "résolu"}
            ],
            "missing_information": ["impact business chiffré"],
            "notes": "",
        },
    ),
    _spec(
        "document_ingest",
        "AGI_Evolutive/core/document_ingest.py",
        "Analyse un document et propose un plan d'ingestion.",
        AVAILABLE_MODELS["reasoning"],
        extra_instructions=("Détecte les sections critiques et tags associés.",),
        example_output={
            "summary": "Post-mortem incident API",
            "critical_sections": ["Cause racine", "Actions correctives"],
            "tags": ["incident", "post_mortem"],
            "notes": "",
        },
    ),
    _spec(
        "reasoning_ledger",
        "AGI_Evolutive/core/reasoning_ledger.py",
        "Rédige une entrée lisible du journal de raisonnement.",
        AVAILABLE_MODELS["fast"],
        extra_instructions=("Inclue l'hypothèse testée et le résultat.",),
        example_output={
            "entry": {
                "hypothesis": "Proxy saturé",
                "result": "corrigé après redémarrage",
                "confidence": 0.7,
            },
            "notes": "",
        },
    ),
    _spec(
        "decision_journal",
        "AGI_Evolutive/core/decision_journal.py",
        "Explique une décision clé et ses alternatives.",
        AVAILABLE_MODELS["reasoning"],
        extra_instructions=("Liste les alternatives rejetées avec raison.",),
        example_output={
            "decision": "Redémarrer proxy",
            "reason": "dégager saturation",
            "alternatives": [
                {"option": "augmenter timeouts", "reason": "symptôme seulement"}
            ],
            "notes": "",
        },
    ),
    _spec(
        "belief_adaptation",
        "AGI_Evolutive/beliefs/adaptation.py",
        "Évalue une croyance et décide d'ajuster ses poids.",
        AVAILABLE_MODELS["fast"],
        extra_instructions=("Retourne delta suggéré et justification.",),
        example_output={
            "belief": "proxy fiable",
            "delta": -0.2,
            "justification": "incident récent révèle fragilité",
            "notes": "",
        },
    ),
    _spec(
        "user_model",
        "AGI_Evolutive/models/user.py",
        "Mets à jour le persona utilisateur avec les indices récents.",
        AVAILABLE_MODELS["fast"],
        extra_instructions=("Indique le niveau de satisfaction estimé (0-1).",
        ),
        example_output={
            "persona_traits": [
                {"trait": "orienté performance", "evidence": "questions sur SLA"}
            ],
            "satisfaction": 0.66,
            "notes": "",
        },
    ),
    _spec(
        "user_models_overview",
        "AGI_Evolutive/models/__init__.py",
        "Analyse l'état des modèles utilisateur et synthétise les signaux clés.",
        AVAILABLE_MODELS["reasoning"],
        extra_instructions=(
            "Résume le persona en une phrase courte dans 'persona_summary'.",
            "Liste 3 à 5 traits clés dans 'key_traits' avec 'trait', 'confidence' (0-1) et 'evidence'.",
            "Sélectionne les préférences saillantes dans 'preference_highlights' avec 'label' et 'probability'.",
            "Ajoute jusqu'à 3 routines dans 'routine_insights' avec 'time_bucket', 'activity' et 'probability'.",
            "Propose 1 à 2 actions dans 'recommended_actions' avec 'action' et 'reason'.",
            "Décris la dynamique globale dans 'satisfaction_trend' (ex: hausse, stable, baisse).",
        ),
        example_output={
            "persona_summary": "Utilisateur orienté performance qui valorise la transparence.",
            "key_traits": [
                {
                    "trait": "orienté performance",
                    "confidence": 0.78,
                    "evidence": "références fréquentes aux SLA",
                }
            ],
            "preference_highlights": [
                {"label": "automatisation", "probability": 0.82}
            ],
            "routine_insights": [
                {"time_bucket": "Tue:12", "activity": "revue métriques", "probability": 0.64}
            ],
            "recommended_actions": [
                {"action": "proposer un suivi proactif", "reason": "apprécie la visibilité"}
            ],
            "satisfaction_trend": "stable",
            "notes": "",
        },
    ),
    _spec(
        "htn_planning",
        "AGI_Evolutive/planning/htn.py",
        "Décompose un objectif en sous-tâches HTN.",
        AVAILABLE_MODELS["reasoning"],
        extra_instructions=("Respecte la hiérarchie méthode -> tâches.",),
        example_output={
            "root_task": "stabiliser_api",
            "methods": [
                {
                    "name": "analyser_cause",
                    "subtasks": ["collecter_logs", "corréler_metrics"],
                }
            ],
            "notes": "",
        },
    ),
    _spec(
        "memory_consolidator",
        "AGI_Evolutive/memory/consolidator.py",
        "Sélectionne les leçons à conserver et propose actions correctives.",
        AVAILABLE_MODELS["reasoning"],
        extra_instructions=("Retourne trois leçons maximum.",),
        example_output={
            "lessons": [
                {"title": "Surveiller le proxy", "action": "ajouter alerte saturation"}
            ],
            "notes": "",
        },
    ),
    _spec(
        "semantic_memory_manager",
        "AGI_Evolutive/memory/semantic_memory_manager.py",
        "Priorise les tâches de mémoire sémantique.",
        AVAILABLE_MODELS["fast"],
        extra_instructions=("Classer en urgent/court_terme/long_terme.",),
        example_output={
            "tasks": [
                {"category": "urgent", "task": "mettre à jour concept proxy"}
            ],
            "notes": "",
        },
    ),
    _spec(
        "salience_scorer",
        "AGI_Evolutive/memory/salience_scorer.py",
        "Attribue une importance qualitative aux souvenirs.",
        AVAILABLE_MODELS["fast"],
        extra_instructions=("Donne un score 0-1 et une raison.",),
        example_output={
            "memory_id": "mem-42",
            "salience": 0.88,
            "reason": "impact direct sur disponibilité",
            "notes": "",
        },
    ),
    _spec(
        "memory_encoders",
        "AGI_Evolutive/memory/encoders.py",
        "Génère des représentations denses et mots-clés pour la mémoire.",
        AVAILABLE_MODELS["fast"],
        extra_instructions=("Retourne un embedding vectoriel et des clés.",),
        example_output={
            "embedding": [0.12, -0.08, 0.33],
            "keywords": ["proxy", "erreur 500"],
            "notes": "",
        },
    ),
    _spec(
        "abductive_reasoner",
        "AGI_Evolutive/reasoning/abduction.py",
        "Propose des hypothèses causales structurées.",
        AVAILABLE_MODELS["reasoning"],
        extra_instructions=(
            "Indique probabilité, mécanisme et tests recommandés.",
            "La probabilité doit être un nombre entre 0 et 1 (ex: 0.42).",
        ),
        example_output={
            "hypotheses": [
                {
                    "name": "surcharge proxy",
                    "probability": 0.6,
                    "mechanism": "trafic > capacité",
                    "tests": ["vérifier métriques proxy"],
                }
            ],
            "notes": "",
        },
    ),
    _spec(
        "rag_adaptive_controller",
        "AGI_Evolutive/retrieval/adaptive_controller.py",
        "Détermine les paramètres RAG optimaux selon la requête.",
        AVAILABLE_MODELS["fast"],
        extra_instructions=("Retourne poids_sparse, poids_dense et niveau_detail.",),
        example_output={
            "weights": {"sparse": 0.4, "dense": 0.6},
            "detail_level": "technique",
            "justification": "besoin d'analyse fine",
            "notes": "",
        },
    ),
    _spec(
        "ranker_model",
        "AGI_Evolutive/language/ranker.py",
        "Score les réponses candidates selon clarté et adéquation.",
        AVAILABLE_MODELS["fast"],
        extra_instructions=("Retourne un classement décroissant.",),
        example_output={
            "ranking": [
                {"id": "resp_a", "score": 0.78, "explanation": "répond directement"},
                {"id": "resp_b", "score": 0.55, "explanation": "trop vague"},
            ],
            "notes": "",
        },
    ),
    _spec(
        "style_policy",
        "AGI_Evolutive/language/style_policy.py",
        "Traduits des instructions stylistiques en curseurs numériques.",
        AVAILABLE_MODELS["fast"],
        extra_instructions=("Retourne les curseurs chaleur/directivité/questionnement (0-1).",
        ),
        example_output={
            "directives": {"chaleur": 0.7, "directivite": 0.4, "questionnement": 0.6},
            "notes": "",
        },
    ),
    _spec(
        "cli_feedback",
        "AGI_Evolutive/main.py",
        "Interprète un feedback CLI et déduit l'émotion/urgence.",
        AVAILABLE_MODELS["fast"],
        extra_instructions=("Retourne 'urgency' parmi bas/moyen/haut.",),
        example_output={
            "sentiment": "mécontent",
            "urgency": "haut",
            "summary": "Utilisateur signale réponse trop lente",
            "notes": "",
        },
    ),
    _spec(
        "reasoning_strategies",
        "AGI_Evolutive/reasoning/strategies.py",
        "Choisit la stratégie de raisonnement et planifie les étapes.",
        AVAILABLE_MODELS["reasoning"],
        extra_instructions=("Décris le plan et la confiance associée.",),
        example_output={
            "strategy": "analyse_causale",
            "steps": [
                {"description": "collecter métriques", "confidence": 0.8},
                {"description": "tester hypothèse proxy", "confidence": 0.7},
            ],
            "notes": "",
        },
    ),
    _spec(
        "models_intent",
        "AGI_Evolutive/models/intent.py",
        "Résume l'intention utilisateur avec horizon et justification.",
        AVAILABLE_MODELS["fast"],
        extra_instructions=("Ajoute horizon (immédiat/court_terme/long_terme).",
        ),
        example_output={
            "intent": "réparer incident",
            "horizon": "immédiat",
            "justification": "impact direct sur utilisateurs",
            "notes": "",
        },
    ),
    _spec(
        "jsonl_logger",
        "AGI_Evolutive/runtime/logger.py",
        "Enrichit un événement avant écriture JSONL.",
        AVAILABLE_MODELS["fast"],
        extra_instructions=("Fournis tags et résumé court.",),
        example_output={
            "event": "incident_api",
            "summary": "Erreur 500 détectée",
            "tags": ["incident", "api"],
            "notes": "",
        },
    ),
    _spec(
        "light_scheduler",
        "AGI_Evolutive/light_scheduler.py",
        "Explique les ajustements d'intervalle pour un job léger.",
        AVAILABLE_MODELS["fast"],
        extra_instructions=("Retourne intervalle_suggere en secondes.",),
        example_output={
            "job_id": "heartbeat",
            "interval_suggere": 45,
            "reason": "charge CPU modérée",
            "notes": "",
        },
    ),
    _spec(
        "scheduler",
        "AGI_Evolutive/runtime/scheduler.py",
        "Analyse un job de fond et ajuste sa politique.",
        AVAILABLE_MODELS["reasoning"],
        extra_instructions=("Retourne recommandation sur la politique (conserver/ralentir/accélérer).",
        ),
        example_output={
            "job": "refresh-metrics",
            "policy": "accélérer",
            "justification": "derives détectées",
            "notes": "",
        },
    ),
    _spec(
        "reward_engine",
        "AGI_Evolutive/cognition/reward_engine.py",
        "Évalue le feedback utilisateur et calcule la valence.",
        AVAILABLE_MODELS["fast"],
        extra_instructions=("Identifie l'ironie éventuelle.",),
        example_output={
            "valence": -0.6,
            "irony_detected": True,
            "justification": "ton sarcastique concernant la lenteur",
            "notes": "",
        },
    ),
    _spec(
        "evolution_manager",
        "AGI_Evolutive/cognition/evolution_manager.py",
        "Analyse les tendances longue durée et suggère des actions.",
        AVAILABLE_MODELS["reasoning"],
        extra_instructions=("Inclue horizon et métriques impactées.",),
        example_output={
            "trend": "dérive latence",
            "horizon": "semaine",
            "affected_metrics": ["latence p95"],
            "suggested_actions": ["planifier optimisation cache"],
            "notes": "",
        },
    ),
    _spec(
        "thinking_monitor",
        "AGI_Evolutive/cognition/thinking_monitor.py",
        "Qualifie la qualité du raisonnement courant.",
        AVAILABLE_MODELS["fast"],
        extra_instructions=("Donne un score 0-1 et les signaux clés.",),
        example_output={
            "score": 0.64,
            "signals": ["boucle logique détectée"],
            "notes": "",
        },
    ),
    _spec(
        "orchestrator_needs",
        "AGI_Evolutive/orchestrator.py",
        "Explique le protocole de besoins déclenché.",
        AVAILABLE_MODELS["fast"],
        extra_instructions=("Précise message, durée et facteur d'intensité.",),
        example_output={
            "protocol": "pause_active",
            "duration": "5m",
            "intensity": 0.7,
            "message": "Prendre une pause courte pour réduire le stress",
            "notes": "",
        },
    ),
    _spec(
        "creativity_strategy_selector",
        "AGI_Evolutive/creativity/__init__.py",
        "Choisit et décrit la stratégie créative appropriée.",
        AVAILABLE_MODELS["fast"],
        extra_instructions=("Justifie la stratégie et propose un variant.",),
        example_output={
            "strategy": "combinaison_concepts",
            "justification": "besoin d'idées hybrides",
            "variant": "associer incidents passés et tutoriels",
            "notes": "",
        },
    ),
    _spec(
        "context_feature_encoder",
        "AGI_Evolutive/learning/__init__.py",
        "Encode une expérience en features sémantiques.",
        AVAILABLE_MODELS["fast"],
        extra_instructions=("Retourne vecteur dense + tags.",),
        example_output={
            "features": [0.21, 0.05, -0.14],
            "tags": ["incident", "latence"],
            "notes": "",
        },
    ),
    _spec(
        "perception_module",
        "AGI_Evolutive/perception/__init__.py",
        "Résume les observations multi-modales et ajuste paramètres.",
        AVAILABLE_MODELS["reasoning"],
        extra_instructions=("Propose ajustements pour sensibilité et fenêtre.",),
        example_output={
            "observations": [
                {"type": "audio", "issue": "bruit élevé"}
            ],
            "recommended_settings": {"sensibility": 0.6, "window_seconds": 8},
            "notes": "",
        },
    ),
    _spec(
        "language_nlg",
        "AGI_Evolutive/language/nlg.py",
        "Génère la réponse finale polie en respectant le contrat social.",
        AVAILABLE_MODELS["reasoning"],
        extra_instructions=("Inclue sections introduction, corps, conclusion.",),
        example_output={
            "introduction": "Merci pour les détails sur l'incident.",
            "body": "Voici le plan d'action proposé...",
            "conclusion": "Je reste disponible pour suivre la résolution.",
            "notes": "",
        },
    ),
    _spec(
        "language_lexicon",
        "AGI_Evolutive/language/lexicon.py",
        "Propose des variantes lexicales pertinentes et des collocations utiles.",
        AVAILABLE_MODELS["fast"],
        extra_instructions=(
            "Retourne 'synonyms' (liste), 'collocations' (liste optionnelle) et le registre conseillé.",
        ),
        example_output={
            "synonyms": ["marge de progression", "axe d'amélioration"],
            "collocations": ["plan d'amélioration continue"],
            "register": "professionnel",
            "notes": "",
        },
    ),
    _spec(
        "language_renderer",
        "AGI_Evolutive/language/renderer.py",
        "Affiner la réponse finale en respectant le style et le contexte.",
        AVAILABLE_MODELS["reasoning"],
        extra_instructions=(
            "Retourne un champ 'revision' (texte final) et 'lexicon_updates' si pertinent.",
        ),
        example_output={
            "revision": "Voici une proposition reformulée avec empathie.",
            "lexicon_updates": ["vision holistique"],
            "notes": "Accentuer la gratitude en ouverture.",
        },
    ),
    _spec(
        "language_voice",
        "AGI_Evolutive/language/voice.py",
        "Ajuste les curseurs de voix selon le feedback récent.",
        AVAILABLE_MODELS["fast"],
        extra_instructions=("Retourne variations proposées sur les knobs.",),
        example_output={
            "adjustments": {
                "warmth": +0.1,
                "conciseness": -0.05,
                "energy": +0.2,
            },
            "notes": "",
        },
    ),
    _spec(
        "action_interface",
        "AGI_Evolutive/io/action_interface.py",
        "Évalue les actions possibles et fournit un score sémantique.",
        AVAILABLE_MODELS["reasoning"],
        extra_instructions=("Indique impact, effort, risque pour chaque action.",),
        example_output={
            "actions": [
                {
                    "name": "analyser_logs",
                    "impact": 0.8,
                    "effort": 0.3,
                    "risk": 0.2,
                    "rationale": "identifie la cause",
                }
            ],
            "notes": "",
        },
    ),
    _spec(
        "metacog_calibration",
        "AGI_Evolutive/metacog/calibration.py",
        "Évalue la calibration de confiance d'une réponse.",
        AVAILABLE_MODELS["fast"],
        extra_instructions=("Retourne confiance perçue et conseils d'ajustement.",),
        example_output={
            "perceived_confidence": 0.58,
            "calibration_bias": "sous-confiance",
            "adjustment_advice": "exprimer assurance modérée",
            "notes": "",
        },
    ),
    _spec(
        "dialogue_state",
        "AGI_Evolutive/language/dialogue_state.py",
        "Maintient l'état de dialogue avec slots et engagements.",
        AVAILABLE_MODELS["fast"],
        extra_instructions=("Liste les engagements ouverts avec échéance.",),
        example_output={
            "state_summary": "Incident API en cours de traitement",
            "open_commitments": [
                {"commitment": "fournir update", "deadline": "2024-05-10T09:00:00"}
            ],
            "pending_questions": ["confirmation déploiement"],
            "notes": "",
        },
    ),
    _spec(
        "cognition_proposer",
        "AGI_Evolutive/cognition/proposer.py",
        "Suggère des ajustements du self-model basés sur erreurs récentes.",
        AVAILABLE_MODELS["reasoning"],
        extra_instructions=("Associe chaque suggestion à une cause identifiée.",),
        example_output={
            "suggestions": [
                {
                    "target": "persona.analytics",
                    "adjustment": "accentuer curiosité",
                    "cause": "erreurs d'anticipation incident",
                }
            ],
            "notes": "",
        },
    ),
    _spec(
        "homeostasis",
        "AGI_Evolutive/cognition/homeostasis.py",
        "Analyse les feedbacks pour ajuster les drives et rewards.",
        AVAILABLE_MODELS["fast"],
        extra_instructions=("Retourne deltas pour chaque drive (0-1).",),
        example_output={
            "drive_updates": {
                "competence": +0.1,
                "autonomie": -0.05,
            },
            "reward_signal": 0.3,
            "notes": "",
        },
    ),
    _spec(
        "trigger_router",
        "AGI_Evolutive/cognition/trigger_router.py",
        "Choisit les pipelines à activer pour un trigger.",
        AVAILABLE_MODELS["fast"],
        extra_instructions=("Retourne pipelines principaux et secondaires.",),
        example_output={
            "trigger": "THREAT",
            "pipelines": ["defense", "analyse_incident"],
            "secondary": ["demande_contexte"],
            "notes": "",
        },
    ),
    _spec(
        "episodic_linker",
        "AGI_Evolutive/memory/episodic_linker.py",
        "Identifie les liens causaux entre souvenirs.",
        AVAILABLE_MODELS["reasoning"],
        extra_instructions=("Décris type_lien et confiance.",),
        example_output={
            "links": [
                {
                    "from": "incident_detecte",
                    "to": "redemarrage_proxy",
                    "type_lien": "cause",
                    "confidence": 0.7,
                }
            ],
            "notes": "",
        },
    ),
    _spec(
        "identity_mission",
        "AGI_Evolutive/cognition/identity_mission.py",
        "Met à jour la mission d'identité avec recommandations.",
        AVAILABLE_MODELS["reasoning"],
        extra_instructions=("Inclue axes prioritaire/support/vision.",),
        example_output={
            "mission": {
                "prioritaire": "maintenir disponibilité",
                "support": "apprentissage incident",
                "vision": "fiabilité durable",
            },
            "notes": "",
        },
    ),
    _spec(
        "self_improver_dominance",
        "AGI_Evolutive/self_improver/metrics.py",
        "Analyse les métriques champion vs challenger et statue sur l'acceptation.",
        AVAILABLE_MODELS["reasoning"],
        extra_instructions=(
            "Fixe 'decision' à 'accept' ou 'reject' uniquement.",
            "Indique la métrique déterminante dans 'primary_metric'.",
            "Renseigne 'recommendations' avec 0 à 3 conseils concrets.",
        ),
        example_output={
            "decision": "accept",
            "confidence": 0.72,
            "primary_metric": "acc",
            "rationale": "Le challenger gagne +1.8 points d'acc. sans dégrader l'ECE.",
            "recommendations": ["Surveiller la latence si la charge augmente"],
            "notes": "",
        },
    ),
    _spec(
        "self_improver_mutation_plan",
        "AGI_Evolutive/self_improver/mutations.py",
        "Passe en revue les mutations proposées et ajuste les valeurs numériques pertinentes.",
        AVAILABLE_MODELS["reasoning"],
        extra_instructions=(
            "Limite-toi aux clés présentes dans 'candidate' ou 'base'.",
            "Retourne 'suggested_updates' avec des floats prêts à appliquer.",
            "Liste les risques ou validations dans 'considerations'.",
        ),
        example_output={
            "mutated_keys": ["learning.self_assess.threshold", "abduction.tie_gap"],
            "suggested_updates": {
                "learning.self_assess.threshold": 0.93,
                "abduction.tie_gap": 0.1,
            },
            "confidence": 0.68,
            "considerations": ["Réduire légèrement tie_gap pour encourager l'exploration"],
            "notes": "",
        },
    ),
    _spec(
        "self_improver_promotion_brief",
        "AGI_Evolutive/self_improver/promote.py",
        "Synthétise un candidat de promotion avec risques et points de vigilance.",
        AVAILABLE_MODELS["reasoning"],
        extra_instructions=(
            "Fournis 'summary' en une phrase actionnable.",
            "Ajoute 'risks' et 'opportunities' (listes courtes).",
            "Calcule 'go' booléen pour recommander la promotion.",
        ),
        example_output={
            "summary": "Candidat améliore l'acc. de 1.5 pts avec canary vert.",
            "go": True,
            "confidence": 0.77,
            "risks": ["Monitoring latence à renforcer"],
            "opportunities": ["Capitaliser sur la baisse d'ECE"],
            "notes": "",
        },
    ),
    _spec(
        "self_improver_quality_review",
        "AGI_Evolutive/self_improver/quality.py",
        "Interprète les rapports de qualité et signale les faiblesses critiques.",
        AVAILABLE_MODELS["fast"],
        extra_instructions=(
            "Retourne 'llm_passed' booléen reflétant ton avis.",
            "Liste les 'alerts' triées par sévérité décroissante.",
        ),
        example_output={
            "llm_passed": True,
            "confidence": 0.63,
            "alerts": ["Latence tests integration supérieure à 1.3x baseline"],
            "recommendations": ["Programmer un test de charge ciblé"],
            "notes": "",
        },
    ),
    _spec(
        "self_improver_skill_requirements",
        "AGI_Evolutive/self_improver/skill_acquisition.py",
        "Analyse une demande de compétence et dérive les prérequis détaillés.",
        AVAILABLE_MODELS["fast"],
        extra_instructions=(
            "Retourne 'requirements' comme liste de phrases actionnables.",
            "Ajoute 'keywords' (3 à 8) pour indexer la compétence.",
        ),
        example_output={
            "requirements": [
                "Collecter exemples d'emails clients pour entraînement",
                "Valider workflow d'envoi avec sandbox",
            ],
            "keywords": ["automation", "email", "workflow"],
            "confidence": 0.7,
            "notes": "",
        },
    ),
)


SPEC_BY_KEY = {spec.key: spec for spec in LLM_INTEGRATION_SPECS}


def get_spec(key: str) -> LLMIntegrationSpec:
    try:
        return SPEC_BY_KEY[key]
    except KeyError as exc:  # pragma: no cover - defensive
        raise KeyError(f"Unknown LLM integration spec: {key}") from exc


__all__ = [
    "AVAILABLE_MODELS",
    "LLM_INTEGRATION_SPECS",
    "LLMIntegrationSpec",
    "SPEC_BY_KEY",
    "get_spec",
]
<|MERGE_RESOLUTION|>--- conflicted
+++ resolved
@@ -91,7 +91,6 @@
         },
     ),
     _spec(
-<<<<<<< HEAD
         "reasoning_episode",
         "AGI_Evolutive/reasoning/__init__.py",
         "Analyse un épisode de raisonnement et propose une réponse structurée prête à l'exécution.",
@@ -167,64 +166,6 @@
             ],
             "alerts": ["La confiance reste limitée faute de simulations réussies."],
             "notes": "Prévoir un re-test si de nouvelles données arrivent.",
-=======
-        "io_overview",
-        "AGI_Evolutive/io/__init__.py",
-        "Évalue l'état des interfaces d'entrée/sortie et suggère des optimisations concrètes.",
-        AVAILABLE_MODELS["reasoning"],
-        extra_instructions=(
-            "Part de baseline['interfaces'] comme source fiable et enrichis sans supprimer d'informations factuelles sauf incohérence manifeste.",
-            "Chaque interface doit comporter les champs name, module, status, summary, responsibilities (2 à 5 éléments).",
-            "Mentionne les champs entrypoints, llm_hooks et fallback_capabilities si présents dans la baseline.",
-            "Limite recommended_actions à trois entrées concises et orientées action.",
-            "Les risques doivent être un tableau de dictionnaires avec label et severity.",
-        ),
-        example_output={
-            "summary": "Les interfaces d'E/S relient perception, intention et action avec supervision LLM optionnelle.",
-            "interfaces": [
-                {
-                    "name": "perception",
-                    "module": "AGI_Evolutive.io.perception_interface",
-                    "status": "stable",
-                    "summary": "Ingestion inbox et pré-analyse utilisateur.",
-                    "responsibilities": [
-                        "Surveiller le dossier inbox",
-                        "Lier les sous-systèmes mémoire/émotions",
-                        "Pré-analyser les entrées via perception_preprocess",
-                    ],
-                    "entrypoints": ["PerceptionInterface"],
-                    "llm_hooks": ["perception_preprocess"],
-                    "fallback_capabilities": [
-                        "Scan heuristique des fichiers",
-                        "Journalisation JSONL",
-                    ],
-                },
-                {
-                    "name": "action",
-                    "module": "AGI_Evolutive.io.action_interface",
-                    "status": "stable",
-                    "summary": "Priorise les actions et gère la boucle d'exécution.",
-                    "responsibilities": [
-                        "Normaliser les candidats",
-                        "Évaluer impact/effort/risque",
-                        "Mettre à jour les micro-actions",
-                    ],
-                    "entrypoints": ["ActionInterface"],
-                    "llm_hooks": ["action_interface"],
-                    "fallback_capabilities": [
-                        "Thompson sampling et GLM adaptatif",
-                    ],
-                },
-            ],
-            "risks": [
-                {"label": "Intent_classifier dépend majoritairement des heuristiques", "severity": "medium"}
-            ],
-            "recommended_actions": [
-                "Renforcer la télémétrie LLM pour la perception",
-                "Documenter les conditions de bascule heuristique",
-            ],
-            "notes": "Confidence basée sur l'analyse structurée du module.",
->>>>>>> d981c57b
         },
     ),
     _spec(
