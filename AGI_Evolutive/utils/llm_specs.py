--- conflicted
+++ resolved
@@ -1675,7 +1675,6 @@
         },
     ),
     _spec(
-<<<<<<< HEAD
         "self_improver_dominance",
         "AGI_Evolutive/self_improver/metrics.py",
         "Analyse les métriques champion vs challenger et statue sur l'acceptation.",
@@ -1748,27 +1747,10 @@
             "confidence": 0.63,
             "alerts": ["Latence tests integration supérieure à 1.3x baseline"],
             "recommendations": ["Programmer un test de charge ciblé"],
-=======
-        "knowledge_entity_typing",
-        "AGI_Evolutive/knowledge/ontology_facade.py",
-        "Identifie le type d'entité le plus plausible à partir d'un libellé.",
-        AVAILABLE_MODELS["fast"],
-        extra_instructions=(
-            "Réponds dans le champ 'type' avec une valeur existante dans l'ontologie si possible.",
-            "Si tu hésites, propose une alternative dans 'fallback_type'.",
-            "Justifie brièvement dans 'reason' et fournis 'confidence' entre 0 et 1.",
-        ),
-        example_output={
-            "type": "Person",
-            "confidence": 0.78,
-            "reason": "Prénom et nom typiques d'une personne.",
-            "fallback_type": "Entity",
->>>>>>> 95a5acb0
-            "notes": "",
-        },
-    ),
-    _spec(
-<<<<<<< HEAD
+            "notes": "",
+        },
+    ),
+    _spec(
         "self_improver_skill_requirements",
         "AGI_Evolutive/self_improver/skill_acquisition.py",
         "Analyse une demande de compétence et dérive les prérequis détaillés.",
@@ -1784,33 +1766,6 @@
             ],
             "keywords": ["automation", "email", "workflow"],
             "confidence": 0.7,
-=======
-        "knowledge_mechanism_screening",
-        "AGI_Evolutive/knowledge/mechanism_store.py",
-        "Priorise les MAIs applicables en fonction de l'état courant.",
-        AVAILABLE_MODELS["reasoning"],
-        extra_instructions=(
-            "Retourne une liste 'decisions' avec un objet par MAI évalué.",
-            "Pour chaque entrée, indique 'decision' parmi accept/reject/defer et optionnellement 'priority'.",
-            "Explique les refus dans 'reason' et ajoute 'confidence' entre 0 et 1.",
-        ),
-        example_output={
-            "decisions": [
-                {
-                    "id": "mai_focus_tests",
-                    "decision": "accept",
-                    "priority": 1,
-                    "reason": "Préconditions satisfaites et gain élevé.",
-                    "confidence": 0.74,
-                },
-                {
-                    "id": "mai_archive_docs",
-                    "decision": "reject",
-                    "reason": "Pas d'indication de dette documentaire urgente.",
-                    "confidence": 0.42,
-                },
-            ],
->>>>>>> 95a5acb0
             "notes": "",
         },
     ),
