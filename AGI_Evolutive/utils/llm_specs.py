"""Catalog of LLM integration specs derived from architecture review."""

from __future__ import annotations

from dataclasses import dataclass
from typing import Any, Iterable, Mapping, Sequence

from .llm_client import build_json_prompt


AVAILABLE_MODELS = {
    "fast": "qwen2.5:7b-instruct-q4_K_M",
    "reasoning": "qwen3:8b-q4_K_M",
}


@dataclass(frozen=True)
class LLMIntegrationSpec:
    """Describe how a subsystem should invoke the local LLM."""

    key: str
    module: str
    prompt_goal: str
    preferred_model: str
    extra_instructions: Sequence[str]
    example_output: Mapping[str, Any]

    def build_prompt(self, *, input_payload: Any | None = None, extra: Iterable[str] | None = None) -> str:
        instructions: list[str] = list(self.extra_instructions)
        if extra:
            instructions.extend(extra)
        instructions.append(
            "Si tu n'es pas certain, explique l'incertitude dans le champ 'notes'."
        )
        return build_json_prompt(
            self.prompt_goal,
            input_data=input_payload,
            extra_instructions=instructions,
            example_output=self.example_output,
        )


def _spec(
    key: str,
    module: str,
    prompt_goal: str,
    preferred_model: str,
    *,
    extra_instructions: Sequence[str] | None = None,
    example_output: Mapping[str, Any] | None = None,
) -> LLMIntegrationSpec:
    return LLMIntegrationSpec(
        key=key,
        module=module,
        prompt_goal=prompt_goal,
        preferred_model=preferred_model,
        extra_instructions=tuple(extra_instructions or ()),
        example_output=example_output or {},
    )


LLM_INTEGRATION_SPECS: tuple[LLMIntegrationSpec, ...] = (
    _spec(
        "package_overview",
        "AGI_Evolutive/__init__.py",
        "Analyse la structure du package AGI_Evolutive et propose une synthèse actionnable.",
        AVAILABLE_MODELS["reasoning"],
        extra_instructions=(
            "Résume le rôle global du package en une phrase claire.",
            "Liste les capacités clés (2 à 5 éléments).",
            "Suggère 1 à 3 axes prioritaires dans 'recommended_focus'.",
            "Ajoute des alertes dans 'alerts' uniquement si nécessaire.",
            "Fournis un champ 'confidence' entre 0 et 1 et des 'notes' concises.",
        ),
        example_output={
            "summary": "AGI_Evolutive orchestre perception, mémoire et cognition pour un agent autonome évolutif.",
            "capabilities": [
                "Coordination multi-systèmes",
                "Suivi heuristique robuste",
                "Intégrations LLM modulaires",
            ],
            "recommended_focus": [
                "Aligner les sorties LLM sur les métriques clés",
                "Documenter les dépendances critiques",
            ],
            "alerts": [
                "Surveiller la dette technique des heuristiques historiques",
            ],
            "confidence": 0.82,
            "notes": "Consolider la télémétrie avant extension.",
        },
    ),
    _spec(
        "reasoning_episode",
        "AGI_Evolutive/reasoning/__init__.py",
        "Analyse un épisode de raisonnement et propose une réponse structurée prête à l'exécution.",
        AVAILABLE_MODELS["reasoning"],
        extra_instructions=(
            "Fixe le champ 'confidence' entre 0 et 1 en cohérence avec l'hypothèse retenue.",
            "Décris chaque test avec les champs description/goal/priority (1 = priorité la plus haute).",
            "Ajoute des 'actions' concrètes avec label, utility et notes si pertinent.",
        ),
        example_output={
            "summary": "Stratégie déduction: prioriser l'explication A avec validation terrain.",
            "confidence": 0.72,
            "hypothesis": {
                "label": "L'utilisateur veut une procédure détaillée", 
                "confidence": 0.72,
                "rationale": "Le prompt insiste sur des étapes numérotées et un besoin de traçabilité."
            },
            "tests": [
                {
                    "description": "Vérifier les journaux récents du module QA",
                    "goal": "Identifier un cas similaire pour valider la démarche",
                    "priority": 1,
                    "expected_gain": 0.6,
                }
            ],
            "actions": [
                {
                    "label": "Scanner la mémoire récente",
                    "utility": 0.58,
                    "notes": "Permet d'ancrer la recommandation dans les retours d'expérience."
                }
            ],
            "learning": [
                "Documenter explicitement le lien hypothèse→test pour faciliter l'audit."
            ],
            "notes": "Prévoir une relance utilisateur si la confiance reste <0.75.",
        },
    ),
    _spec(
        "counterfactual_analysis",
        "AGI_Evolutive/reasoning/causal.py",
        "Analyse une simulation contrefactuelle et propose des validations/actions prioritaires.",
        AVAILABLE_MODELS["reasoning"],
        extra_instructions=(
            "Résume la plausibilité de la relation cause→effet en français clair.",
            "Renseigne le champ 'confidence' entre 0 et 1.",
            "Liste les hypothèses clés dans 'assumptions'.",
            "Suggère des 'checks' (description/goal/priority) pour valider le scénario.",
            "Fournis des 'actions' concrètes avec label/priority/utility/notes si pertinent.",
            "Ajoute 'alerts' si un risque, une donnée manquante ou une incohérence est détecté.",
        ),
        example_output={
            "summary": "La relation semble plausible mais dépend d'une température stable.",
            "confidence": 0.64,
            "assumptions": [
                "La température ambiante reste comprise entre 20 et 25°C.",
                "Les capteurs de vibration sont calibrés.",
            ],
            "checks": [
                {
                    "description": "Vérifier le journal thermique des dernières 24h",
                    "goal": "Confirmer l'absence de pic de chaleur",
                    "priority": 1,
                }
            ],
            "actions": [
                {
                    "label": "Déployer un capteur redondant",
                    "priority": 1,
                    "utility": 0.55,
                    "notes": "Sécurise la mesure principale avant l'intervention.",
                }
            ],
            "alerts": ["La confiance reste limitée faute de simulations réussies."],
            "notes": "Prévoir un re-test si de nouvelles données arrivent.",
        },
    ),
    _spec(
        "intent_classification",
        "AGI_Evolutive/io/intent_classifier.py",
        "Classifie l'intention utilisateur et justifie ta décision.",
        AVAILABLE_MODELS["fast"],
        extra_instructions=(
            "Retourne une probabilité par classe et une justification courte.",
            "Ajoute les mots-clés détectés dans 'indices'.",
        ),
        example_output={
            "intent": "COMMAND",
            "confidence": 0.86,
            "class_probabilities": {
                "COMMAND": 0.86,
                "QUESTION": 0.1,
                "INFO": 0.03,
                "THREAT": 0.01,
            },
            "indices": ["configurer", "exécute"],
            "notes": "",
        },
    ),
    _spec(
        "language_understanding",
        "AGI_Evolutive/language/understanding.py",
        "Analyse l'énoncé et remplis les slots de compréhension.",
        AVAILABLE_MODELS["fast"],
        extra_instructions=(
            "Si un slot est inconnu, mets null et explique dans 'notes'.",
        ),
        example_output={
            "canonical_query": "programmer un rappel pour demain",
            "intent": "schedule_reminder",
            "entities": [
                {"type": "datetime", "value": "2024-05-10T09:00:00", "text": "demain matin"}
            ],
            "slots": {"target": "rappel", "action": "programmer"},
            "follow_up_questions": [],
            "notes": "",
        },
    ),
    _spec(
        "language_style_critique",
        "AGI_Evolutive/language/style_critic.py",
        "Évalue la réponse de l'assistant et identifie les problèmes de style prioritaires.",
        AVAILABLE_MODELS["fast"],
        extra_instructions=(
            "Retourne 'issues' triées par sévérité décroissante.",
            "Chaque issue doit inclure 'code', 'severity' entre 0 et 1, 'explanation' concise et 'suggested_fix'.",
            "Ajoute 'confidence' entre 0 et 1 et des 'notes' seulement si nécessaires.",
        ),
        example_output={
            "length": 180,
            "issues": [
                {
                    "code": "excess_bang",
                    "severity": 0.74,
                    "explanation": "Trop de points d'exclamation consécutifs.",
                    "suggested_fix": "Limiter les points d'exclamation à un seul par phrase.",
                },
                {
                    "code": "hedging_maybe",
                    "severity": 0.42,
                    "explanation": "Plusieurs hésitations (peut-être, je crois) affaiblissent le ton.",
                    "suggested_fix": "Réaffirmer les conclusions sans termes hésitants.",
                },
            ],
            "confidence": 0.68,
            "notes": "",
        },
    ),
    _spec(
        "language_social_reward",
        "AGI_Evolutive/language/social_reward.py",
        "Estime la valence sociale d'un message utilisateur et justifie la note.",
        AVAILABLE_MODELS["fast"],
        extra_instructions=(
            "Retourne un champ 'reward' compris entre -1 et 1.",
            "Indique 'label' parmi {positive, neutral, negative}.",
            "Liste les 'evidence' pertinentes (mots, expressions).",
        ),
        example_output={
            "reward": 0.6,
            "label": "positive",
            "evidence": ["merci", "super"],
            "confidence": 0.7,
            "notes": "Les marqueurs positifs sont majoritaires malgré une légère réserve.",
        },
    ),
    _spec(
        "language_style_observer",
        "AGI_Evolutive/language/style_observer.py",
        "Analyse des candidats stylistiques et sélectionne ceux à intégrer en priorité.",
        AVAILABLE_MODELS["fast"],
        extra_instructions=(
            "Retourne un champ 'decisions' (liste).",
            "Chaque décision inclut 'id', 'accept' bool, 'priority' 0..1 et 'justification'.",
            "Mentionne dans 'notes' les raisons d'incertitude éventuelles.",
        ),
        example_output={
            "decisions": [
                {"id": 0, "accept": True, "priority": 0.82, "justification": "Phrase courte et alignée."},
                {"id": 1, "accept": False, "priority": 0.2, "justification": "Trop de jargon pour l'utilisateur."},
            ],
            "confidence": 0.71,
            "notes": "Limiter l'intégration aux expressions avec contexte clair.",
        },
    ),
    _spec(
        "language_style_profiler",
        "AGI_Evolutive/language/style_profiler.py",
        "Analyse un message utilisateur et extrait les indices de style et de mémoire personnelle.",
        AVAILABLE_MODELS["fast"],
        extra_instructions=(
            "Retourne 'tone', 'preferences' (liste), 'personal_facts', 'names' si détectés.",
            "Chaque préférence inclut 'trait' et 'strength' entre 0 et 1.",
            "Inclue 'lexicon' pour suggérer des tokens à renforcer (champ 'token').",
        ),
        example_output={
            "tone": "casual chaleureux",
            "preferences": [
                {"trait": "emoji_usage", "strength": 0.75},
                {"trait": "bullet_lists", "strength": 0.6},
            ],
            "personal_facts": [
                {"summary": "Adore le café du matin", "confidence": 0.68}
            ],
            "names": [{"name": "Alice", "count": 1}],
            "lexicon": [
                {"token": "workflow", "weight": 0.2},
                {"token": "booster", "weight": 0.15},
            ],
            "notes": "",  # facultatif
        },
    ),
    _spec(
        "language_quote_memory",
        "AGI_Evolutive/language/quote_memory.py",
        "Choisis la meilleure citation à proposer à partir du contexte fourni.",
        AVAILABLE_MODELS["fast"],
        extra_instructions=(
            "Retourne 'selected_id' (entier) correspondant à l'id candidat.",
            "Ajoute 'selected_tags' si des tags doivent être renforcés et une liste 'alternatives' optionnelle.",
            "Si aucune citation ne convient, mets 'reject_all' à true.",
        ),
        example_output={
            "selected_id": 2,
            "selected_tags": ["motivation", "humour"],
            "alternatives": [1],
            "notes": "Favorise le rappel léger avant un appel à l'action.",
        },
    ),
    _spec(
        "language_inbox_ingest",
        "AGI_Evolutive/language/inbox_ingest.py",
        "Filtre les lignes d'un fichier d'inbox et indique comment les router (lexique, style, mémoire).",
        AVAILABLE_MODELS["fast"],
        extra_instructions=(
            "Retourne 'decisions' avec pour chaque entrée {id, accept, targets, liked, tags, channel}.",
            "Les cibles possibles : lexicon, style, quote.",
            "Utilise 'notes' pour documenter les exclusions importantes.",
        ),
        example_output={
            "decisions": [
                {
                    "id": 0,
                    "accept": True,
                    "targets": ["lexicon", "style"],
                    "liked": False,
                    "tags": ["setup"],
                    "channel": "inbox",
                },
                {
                    "id": 1,
                    "accept": True,
                    "targets": ["quote"],
                    "liked": True,
                    "tags": ["motivation"],
                    "channel": "user",
                },
            ],
            "notes": "Ignoré deux lignes car bruit marketing.",
        },
    ),
    _spec(
        "language_frames",
        "AGI_Evolutive/language/frames.py",
        "Identifie l'intention, les actes de dialogue et les besoins à partir d'une tournure utilisateur.",
        AVAILABLE_MODELS["fast"],
        extra_instructions=(
            "Retourne 'intent', 'confidence', 'acts' (noms de DialogueAct), 'slots', 'needs'.",
            "Ajoute 'unknown_terms' si nécessaire et 'notes' pour contextualiser.",
        ),
        example_output={
            "intent": "ask_info",
            "confidence": 0.78,
            "acts": ["ASK", "CLARIFY"],
            "slots": {"topic": "automatisation des tests"},
            "needs": ["détails sur l'environnement"],
            "unknown_terms": ["CI/CD"],
            "notes": "Utilisateur incertain sur la procédure exacte.",
        },
    ),
    _spec(
        "language_semantic_understanding",
        "AGI_Evolutive/language/__init__.py",
        "Raffine le frame d'intention détecté en ajoutant slots et confiance ajustée.",
        AVAILABLE_MODELS["fast"],
        extra_instructions=(
            "Respecte l'intention heuristique sauf si elle est manifestement incorrecte.",
            "Retourne 'intent', 'confidence', 'slots' et éventuellement 'notes'.",
        ),
        example_output={
            "intent": "plan",
            "confidence": 0.81,
            "slots": {"dates": ["10 mai"], "topic": "atelier IA"},
            "notes": "Mention implicite d'organisation d'événement.",
        },
    ),
    _spec(
        "conversation_context",
        "AGI_Evolutive/conversation/context.py",
        "Résume le contexte conversationnel et détecte le ton.",
        AVAILABLE_MODELS["fast"],
        extra_instructions=(
            "Inclue un champ 'topics' trié par priorité (1 = haut).",
        ),
        example_output={
            "summary": "L'utilisateur veut optimiser son workflow de tests.",
            "topics": [
                {"rank": 1, "label": "tests automatiques"},
                {"rank": 2, "label": "optimisation LLM"},
            ],
            "tone": "curieux",
            "alerts": [],
            "notes": "",
        },
    ),
    _spec(
        "concept_extraction",
        "AGI_Evolutive/memory/concept_extractor.py",
        "Identifie les concepts et relations saillants dans la mémoire.",
        AVAILABLE_MODELS["reasoning"],
        extra_instructions=(
            "Inclue des relations orientées sujet->objet avec un verbe.",
        ),
        example_output={
            "concepts": [
                {"label": "apprentissage actif", "evidence": "Session du 9 mai"},
                {"label": "bandit linéaire", "evidence": "résultats expérimentation"},
            ],
            "relations": [
                {"subject": "apprentissage actif", "verb": "améliore", "object": "exploration"}
            ],
            "uncertain_items": [],
            "notes": "",
        },
    ),
    _spec(
        "metacognition_reflection_synthesis",
        "AGI_Evolutive/metacognition/__init__.py",
        "Analyse la situation métacognitive et propose une synthèse exploitable.",
        AVAILABLE_MODELS["reasoning"],
        extra_instructions=(
            "Retourne toujours les champs insights, conclusions et action_plans.",
            "Chaque plan d'action doit avoir type, description, priority, estimated_effort, expected_benefit et domain.",
            "Ajoute quality_estimate (0-1) et optional_quality_notes.",
        ),
        example_output={
            "insights": [
                "Tension entre vitesse de raisonnement et précision détectée",
                "Charge cognitive élevée liée aux interruptions récentes",
            ],
            "conclusions": [
                "Stabiliser la prise de décision dans le domaine raisonnement",
                "Planifier une réduction de charge cognitive",
            ],
            "action_plans": [
                {
                    "type": "strategy_adjustment",
                    "description": "Introduire un cycle de vérification par pair pour les décisions critiques",
                    "priority": "high",
                    "estimated_effort": 0.5,
                    "expected_benefit": 0.75,
                    "domain": "raisonnement",
                }
            ],
            "quality_estimate": 0.68,
            "optional_quality_notes": "Réduire les interruptions avant la prochaine revue.",
            "notes": "",
        },
    ),
    _spec(
        "metacognition_experiment_planner",
        "AGI_Evolutive/metacognition/experimentation.py",
        "Choisis ou compose un plan d'expérimentation ciblé pour améliorer la métrique.",
        AVAILABLE_MODELS["reasoning"],
        extra_instructions=(
            "Utilise should_plan pour indiquer s'il faut lancer un test.",
            "Inclue plan_id, plan (dict), parameters (dict), target_change (0-1) et duration_cycles (entier).",
            "Ajoute un champ notes pour les instructions complémentaires.",
        ),
        example_output={
            "should_plan": True,
            "plan_id": "meta_reflection",
            "plan": {
                "strategy": "meta_reflection",
                "details": "1 question méta avant chaque session d'apprentissage",
            },
            "parameters": {"reflection_depth": 2},
            "target_change": 0.11,
            "duration_cycles": 3,
            "notes": "Surveiller la fatigue cognitive pendant l'essai.",
        },
    ),
    _spec(
        "memory_semantic_embedding",
        "AGI_Evolutive/memory/embedding_adapters.py",
        "Analyse un souvenir et fournis des mots-clés, thèmes et relations associées.",
        AVAILABLE_MODELS["reasoning"],
        extra_instructions=(
            "Retourne 5 à 8 mots-clés pondérés entre 0 et 1.",
            "Ajoute des 'related_terms' si pertinent (synonymes, proximités).",
            "Liste les relations orientées sujet->objet avec un verbe explicite.",
        ),
        example_output={
            "keywords": [
                {"term": "empathie", "weight": 0.92},
                {"term": "écoute active", "weight": 0.74},
            ],
            "related_terms": [
                {"term": "compassion", "weight": 0.68},
                {"term": "validation émotionnelle", "weight": 0.55},
            ],
            "topics": [
                {"label": "relations humaines", "weight": 0.7},
            ],
            "relations": [
                {
                    "subject": "empathie",
                    "verb": "renforce",
                    "object": "confiance",
                    "confidence": 0.6,
                }
            ],
            "notes": "",
        },
    ),
    _spec(
        "memory_retrieval_ranking",
        "AGI_Evolutive/memory/retrieval.py",
        "Réévalue les souvenirs candidats pour une requête et renvoie un classement justifié.",
        AVAILABLE_MODELS["reasoning"],
        extra_instructions=(
            "Classe les candidats du plus pertinent au moins pertinent.",
            "Fixe 'adjusted_score' entre 0 et 1 (float).",
            "Ajoute un champ 'rationale' concis expliquant la décision.",
            "Attribue 'priority' parmi {haut, moyen, bas} selon l'urgence de remonter le souvenir.",
        ),
        example_output={
            "rankings": [
                {
                    "id": 12,
                    "adjusted_score": 0.84,
                    "rationale": "Éclaire précisément la question sur le ressenti après la première rencontre avec Mira.",
                    "priority": "haut",
                },
                {
                    "id": 7,
                    "adjusted_score": 0.55,
                    "rationale": "Complète l'évolution de l'agent lors de la retraite créative, mais reste moins direct.",
                    "priority": "moyen",
                },
            ],
            "notes": "",
        },
    ),
    _spec(
        "memory_system_narrative",
        "AGI_Evolutive/memory/__init__.py",
        "Transforme les statistiques autobiographiques en récit synthétique et dégage les leçons clés.",
        AVAILABLE_MODELS["reasoning"],
        extra_instructions=(
            "Fournis un champ 'enhanced_narrative' en français clair.",
            "Donne 1 à 3 'insights' concis avec un niveau d'importance.",
            "Calcule 'coherence' entre 0 et 1 si tu ajustes la valeur initiale.",
        ),
        example_output={
            "enhanced_narrative": "L'agent a consacré la semaine à approfondir ses échanges avec son cercle interne et à formaliser une nouvelle vision personnelle.",
            "coherence": 0.78,
            "insights": [
                {"title": "Renforcement des liens", "importance": "haute", "detail": "Moments partagés avec Mira et l'équipe qui ont ravivé la motivation."}
            ],
            "notes": "",
        },
    ),
    _spec(
        "memory_adaptive_guidance",
        "AGI_Evolutive/memory/adaptive.py",
        "Analyse les paramètres adaptatifs et suggère des ajustements prudents.",
        AVAILABLE_MODELS["fast"],
        extra_instructions=(
            "Retourne des 'parameter_updates' avec 'name', 'suggested_value', 'confidence' (0-1) et 'rationale'.",
            "Si aucun ajustement n'est pertinent, renvoie une liste vide et explique dans 'notes'.",
        ),
        example_output={
            "parameter_updates": [
                {
                    "name": "recall_threshold",
                    "suggested_value": 0.62,
                    "confidence": 0.7,
                    "rationale": "Réduire les faux négatifs observés sur les requêtes longues.",
                }
            ],
            "notes": "",
        },
    ),
    _spec(
        "memory_long_term_digest",
        "AGI_Evolutive/memory/alltime.py",
        "Résume une période historique et signale les faits marquants ou risques.",
        AVAILABLE_MODELS["reasoning"],
        extra_instructions=(
            "Produis un champ 'summary' (3 phrases max).",
            "Ajoute 'highlights' (liste) et 'risks' éventuels avec sévérité.",
        ),
        example_output={
            "summary": "Semaine marquée par l'exploration d'une nouvelle habitude matinale et par plusieurs échanges inspirants avec la communauté interne.",
            "highlights": [
                {"item": "Routine de méditation instaurée", "impact": "haut"},
                {"item": "Discussion en profondeur avec Mira", "impact": "moyen"},
            ],
            "risks": [
                {"item": "Fatigue liée aux réflexions prolongées", "severity": "modéré"}
            ],
            "notes": "",
        },
    ),
    _spec(
        "memory_concept_curation",
        "AGI_Evolutive/memory/concept_store.py",
        "Évalue la pertinence des concepts et propose les priorités de consolidation.",
        AVAILABLE_MODELS["reasoning"],
        extra_instructions=(
            "Retourne une liste 'concepts' où chaque entrée contient 'id', 'priority' (haut/moyen/bas) et 'action'.",
            "Ajoute des suggestions pour les relations critiques dans 'relations'.",
        ),
        example_output={
            "concepts": [
                {"id": "curiosite_partagee", "priority": "haut", "action": "Documenter les échanges avec les mentors."}
            ],
            "relations": [
                {"id": "curiosite_partagee::renforce::confiance_mutuelle", "priority": "moyen", "action": "Tracer les moments où la confiance a progressé."}
            ],
            "notes": "",
        },
    ),
    _spec(
        "memory_index_optimizer",
        "AGI_Evolutive/memory/indexing.py",
        "Recommande des ajustements de classement pour les correspondances mémoire.",
        AVAILABLE_MODELS["fast"],
        extra_instructions=(
            "Renvoie 'reranked' trié par pertinence avec 'id', 'boost' (float -0.5 à 0.5) et 'justification'.",
        ),
        example_output={
            "reranked": [
                {"id": 42, "boost": 0.18, "justification": "Évoque explicitement la rencontre fondatrice que l'agent cherche à revisiter."}
            ],
            "notes": "",
        },
    ),
    _spec(
        "memory_janitor_triage",
        "AGI_Evolutive/memory/janitor.py",
        "Valide la suppression ou l'archivage des souvenirs expirés en tenant compte du contexte.",
        AVAILABLE_MODELS["fast"],
        extra_instructions=(
            "Chaque entrée dans 'decisions' doit contenir 'id', 'action' (delete|soft_keep) et 'reason'.",
        ),
        example_output={
            "decisions": [
                {"id": "mem_12", "action": "delete", "reason": "Redondant avec digest hebdomadaire."}
            ],
            "notes": "",
        },
    ),
    _spec(
        "memory_store_strategy",
        "AGI_Evolutive/memory/memory_store.py",
        "Analyse un souvenir entrant et recommande tags, métadonnées et priorité de conservation.",
        AVAILABLE_MODELS["reasoning"],
        extra_instructions=(
            "Propose 'retention_priority' (haut/moyen/bas).",
            "Ajoute 'metadata_updates' (dict) pour compléter les informations utiles.",
        ),
        example_output={
            "normalized_kind": "souvenir_personnel",
            "tags": ["rencontre", "reflexion"],
            "retention_priority": "haut",
            "metadata_updates": {"relation_associee": "Mira", "tonalite": "chaleureuse"},
            "notes": "",
        },
    ),
    _spec(
        "memory_preferences_guidance",
        "AGI_Evolutive/memory/prefs_bridge.py",
        "Affiner l'affinité utilisateur en expliquant les signaux likes/dislikes.",
        AVAILABLE_MODELS["fast"],
        extra_instructions=(
            "Retourne 'adjusted_affinity' (0-1) et 'reason'.",
            "Liste 'suggested_concepts' si des éléments proches sont détectés.",
        ),
        example_output={
            "adjusted_affinity": 0.74,
            "reason": "Plusieurs tags positifs récents sur le thème.",
            "suggested_concepts": ["monitoring proactif"],
            "notes": "",
        },
    ),
    _spec(
        "memory_semantic_bridge",
        "AGI_Evolutive/memory/semantic_bridge.py",
        "Résume un lot de souvenirs entrants et signale les suivis urgents.",
        AVAILABLE_MODELS["fast"],
        extra_instructions=(
            "Retourne 'batch_annotations' (liste) avec 'id', 'priority' et 'topics'.",
            "Marque 'alerts' si une action immédiate est recommandée.",
        ),
        example_output={
            "batch_annotations": [
                {"id": "mem_9", "priority": "haut", "topics": ["retour d'emotion", "conversation avec mentor"]}
            ],
            "alerts": ["Prévoir un suivi émotionnel après la discussion avec Mira"],
            "notes": "",
        },
    ),
    _spec(
        "memory_summarizer_guidance",
        "AGI_Evolutive/memory/summarizer.py",
        "Produit un digest concis à partir d'un lot de souvenirs hiérarchiques.",
        AVAILABLE_MODELS["reasoning"],
        extra_instructions=(
            "Synthétise en moins de 120 mots.",
            "Liste 'key_events' avec leur importance.",
            "Ajoute 'alerts' si des risques doivent être remontés.",
        ),
        example_output={
            "summary": "La période retrace la découverte d'une nouvelle passion artistique et la consolidation d'un cercle de confiance.",
            "key_events": [
                {"label": "Atelier d'esquisse partagé", "importance": "haute"},
                {"label": "Feedback de Mira", "importance": "moyenne"},
            ],
            "alerts": ["Prendre un moment de repos après les sessions créatives intenses"],
            "notes": "",
        },
    ),
    _spec(
        "memory_vector_guidance",
        "AGI_Evolutive/memory/vector_store.py",
        "Ajuste le classement vectoriel en expliquant les choix prioritaires.",
        AVAILABLE_MODELS["fast"],
        extra_instructions=(
            "Renvoie 'reranked' avec 'id', 'boost' (-0.5 à 0.5) et 'comment'.",
        ),
        example_output={
            "reranked": [
                {"id": "doc_15", "boost": 0.22, "comment": "Correspond exactement au symptôme signalé."}
            ],
            "notes": "",
        },
    ),
    _spec(
        "perception_preprocess",
        "AGI_Evolutive/io/perception_interface.py",
        "Pré-analyse l'entrée capteur pour fournir des métadonnées utiles.",
        AVAILABLE_MODELS["fast"],
        extra_instructions=("Marque 'requires_attention' à true si action urgente.",),
        example_output={
            "modality": "texte",
            "salient_entities": ["serveur", "erreur 500"],
            "requires_attention": True,
            "suggested_tags": ["incident", "priorité haute"],
            "notes": "",
        },
    ),
    _spec(
        "goal_interpreter",
        "AGI_Evolutive/goals/heuristics.py",
        "Associe la description d'objectif à un registre d'actions logiques.",
        AVAILABLE_MODELS["reasoning"],
        extra_instructions=(
            "Liste trois actions candidates ordonnées par pertinence.",
        ),
        example_output={
<<<<<<< HEAD
            "normalized_goal": "clarifier le cadre de collaboration avec Alex",
            "candidate_actions": [
                {
                    "action": "relationship_checkin",
                    "rationale": "valider l'état émotionnel mutuel avant de planifier la suite",
                },
                {
                    "action": "reflect",
                    "rationale": "intégrer les signaux récents et ajuster notre intention",
                },
                {
                    "action": "ask",
                    "rationale": "poser une question ciblée sur la contrainte principale",
                },
=======
            "normalized_goal": "nourrir la relation naissante et clarifier nos besoins partagés",
            "candidate_actions": [
                {"action": "planifier_rituel_partage", "rationale": "ancrer un espace commun où exprimer nos ressentis"},
                {"action": "exprimer_attentes_reciproques", "rationale": "clarifier ce qui nous aide à nous sentir en sécurité"},
                {"action": "observer_signaux_internes", "rationale": "suivre les réactions corporelles pour ajuster l'engagement"},
>>>>>>> 199b3be8
            ],
            "notes": "Privilégier un ton chaleureux dans la formulation des actions.",
        },
    ),
    _spec(
        "goal_metadata_inference",
        "AGI_Evolutive/goals/__init__.py",
        "Analyse un nouveau but et propose le type et les critères de succès adaptés.",
        AVAILABLE_MODELS["reasoning"],
        extra_instructions=(
            "Le champ 'goal_type' doit être parmi: survival, growth, exploration, mastery, social, creative, self_actualisation, cognitive.",
            "Fournis 2 à 4 'success_criteria' actionnables.",
            "Ajoute 'confidence' (0-1) et 'notes' si utile.",
        ),
        example_output={
            "goal_type": "growth",
            "success_criteria": [
                "Clarifier l'impact utilisateur recherché",
                "Définir un résultat observable à court terme",
            ],
            "confidence": 0.74,
            "notes": "Aligné avec la consolidation des compétences.",
        },
    ),
    _spec(
        "goal_curiosity_proposals",
        "AGI_Evolutive/goals/curiosity.py",
        "À partir du contexte et des écarts détectés, propose des sous-buts structurés.",
        AVAILABLE_MODELS["reasoning"],
        extra_instructions=(
            "Privilégie des formulations accessibles et simples (pas de jargon technique).",
            "Retourne une liste 'proposals' (maximum 3) avec description, criteria, value, competence, curiosity, urgency entre 0 et 1.",
            "Ajoute 'confidence' (0-1) et 'notes' éventuelles par proposition.",
            "Si le but parent parle de l'évolution ou de la survie de l'IA, pense à proposer selon le contexte un sous-but sur la compréhension de l'environnement, des relations humaines ou des ressources techniques essentielles.",
        ),
        example_output={
            "proposals": [
                {
                    "description": "<sous-but concis aligné avec le parent>",
                    "criteria": [
                        "<critère observable 1>",
                        "<critère observable 2>",
                    ],
                    "value": 0.6,
                    "competence": 0.5,
                    "curiosity": 0.7,
                    "urgency": 0.4,
                    "confidence": 0.65,
                    "notes": ["<optionnel : contexte utile>"]
                }
            ],
            "notes": "<optionnel : synthèse transversale>",
        },
    ),
    _spec(
        "goal_priority_review",
        "AGI_Evolutive/goals/dag_store.py",
        "Évalue la priorité d'un but en tenant compte des signaux fournis et justifie l'ajustement.",
        AVAILABLE_MODELS["reasoning"],
        extra_instructions=(
            "Retourne 'priority' entre 0 et 1 et 'confidence' (0-1).",
            "Explique la décision dans 'reason' et ajoute 'notes' ou 'adjustments' si pertinent.",
        ),
        example_output={
            "priority": 0.71,
            "confidence": 0.64,
            "reason": "Score adaptatif supérieur au fallback (0.52 → 0.71) car l'alignement identité+curiosité compense la fatigue récente.",
            "notes": "Planifier un check-in après le prochain rituel de consolidation pour confirmer la décrue de la tension.",
        },
    ),
    _spec(
        "goal_intention_analysis",
        "AGI_Evolutive/goals/intention_classifier.py",
        "Classifie l'intention du but (plan, reflect, learn_concept, execute, etc.) et fournit la confiance.",
        AVAILABLE_MODELS["fast"],
        extra_instructions=(
            "Utilise un champ 'intent' parmi {plan, reflect, analyse, learn_concept, explore, execute, act}.",
            "Ajoute 'confidence' (0-1) et 'alternatives' en cas d'hésitation (liste de {label, confidence}).",
        ),
        example_output={
            "intent": "plan",
            "confidence": 0.72,
            "alternatives": [
                {"label": "reflect", "confidence": 0.4}
            ],
            "notes": "Le but demande une structuration avant action.",
        },
    ),
    _spec(
        "planner_support",
        "AGI_Evolutive/cognition/planner.py",
        "Propose un plan structuré avec priorités et dépendances.",
        AVAILABLE_MODELS["reasoning"],
        extra_instructions=(
            "Chaque étape doit contenir un champ 'depends_on' avec les ids requis.",
        ),
        example_output={
            "plan": [
                {
                    "id": "cartographier_ressenti",
                    "description": "Cartographier les sensations dominantes issues de la séance immersive",
                    "priority": 1,
                    "depends_on": [],
                    "action_type": "note",
                    "context": {"lane": "journal"},
                },
                {
                    "id": "synthese_insights",
                    "description": "Synthétiser les signaux émotionnels et cognitifs pour extraire une thèse provisoire",
                    "priority": 2,
                    "depends_on": ["cartographier_ressenti"],
                    "action_type": "reflect",
                },
                {
                    "id": "micro_experience",
                    "description": "Programmer un micro-rituel d'intégration testant la thèse auprès de la mémoire autobiographique",
                    "priority": 3,
                    "depends_on": ["synthese_insights"],
                    "action_type": "experiment",
                },
            ],
            "risks": [
                "Perte de nuance si les notes brutes ne capturent pas les variations corporelles",
                "Dérive temporelle si le micro-rituel n'est pas calé sur une fenêtre d'énergie disponible",
            ],
            "notes": "Synchroniser la phase d'expérience avec la disponibilité du partenaire humain indiqué dans le contexte.",
        },
    ),
    _spec(
        "cognition_goal_prioritizer",
        "AGI_Evolutive/cognition/prioritizer.py",
        "Réévalue la priorité d'un plan à partir des signaux heuristiques fournis.",
        AVAILABLE_MODELS["reasoning"],
        extra_instructions=(
            "Retourne 'priority' ∈ [0,1], 'tags' (liste) et 'explain' (liste de raisons).",
            "Ne modifie la priorité que si les justifications le nécessitent et explique les ajustements.",
            "Ajoute 'confidence' (0-1) et 'notes' si pertinent.",
        ),
        example_output={
            "priority": 0.78,
            "tags": ["urgent", "identity_alignment"],
            "explain": [
                "drive_alignment:motivation sensorielle soutenue(0.72×0.82)",
                "identity_alignment:cohérence avec le récit actuel(0.68×0.80)",
                "staleness:objectif inactif depuis 28min(+0.05)",
            ],
            "confidence": 0.74,
            "notes": "Priorité rehaussée pour soutenir la continuité du récit de soi; aucun impératif externe détecté.",
        },
    ),
    _spec(
        "cognition_overview",
        "AGI_Evolutive/cognition/__init__.py",
        "Synthétise l'état courant des sous-systèmes de cognition et priorise les axes d'attention.",
        AVAILABLE_MODELS["reasoning"],
        extra_instructions=(
            "Retourne 'summary', 'recommended_focus' (liste) et 'alerts' (liste optionnelle).",
            "Ajoute 'confidence' ∈ [0,1] et 'notes' pour contextualiser la recommandation.",
        ),
        example_output={
            "summary": "Planner stable, backlog modéré et proposer saturé par 4 éléments prioritaires.",
            "recommended_focus": [
                "Réduire backlog proposer sous 3 éléments",
                "Analyser feedback négatifs récents",
            ],
            "alerts": ["Télémetrie incomplète côté homeostasis"],
            "confidence": 0.7,
            "notes": "Données planner cohérentes mais feedback limité sur 24h.",
        },
    ),
    _spec(
        "cognition_context_inference",
        "AGI_Evolutive/cognition/context_inference.py",
        "Valide ou ajuste la décision 'where' à partir des scores heuristiques et de l'historique.",
        AVAILABLE_MODELS["reasoning"],
        extra_instructions=(
            "Ne change 'threshold' qu'en justifiant le risque d'erreur.",
            "Ajoute 'actions' (liste de suivis) si un complément manuel est requis.",
        ),
        example_output={
            "status": "applied",
            "score": 0.81,
            "threshold": 0.72,
            "summary": "Contexte stable depuis 3 cycles, cohérence langues confirmée.",
            "confidence": 0.76,
            "actions": ["Vérifier workspace/git car delta récent"],
            "notes": "Seuil abaissé car drift détecté sur workspace, reste prudent.",
        },
    ),
    _spec(
        "cognition_habit_system",
        "AGI_Evolutive/cognition/habit_system.py",
        "Hiérarchise la routine proposée, ajuste la force du rappel et génère un message contextualisé.",
        AVAILABLE_MODELS["fast"],
        extra_instructions=(
            "Retourne éventuellement 'message' et ajuste 'strength' entre 0 et 1.",
            "Ajoute 'confidence' pour indiquer la fiabilité de l'ajustement.",
        ),
        example_output={
            "status": "due",
            "strength": 0.68,
            "message": "Pense à relancer le rapport hebdomadaire (retard de 2h).",
            "confidence": 0.62,
            "notes": "Fenêtre de grâce encore ouverte 40 min.",
        },
    ),
    _spec(
        "cognition_identity_principles",
        "AGI_Evolutive/cognition/identity_principles.py",
        "Affûte la liste de principes/engagements à partir des règles effectives et de l'historique.",
        AVAILABLE_MODELS["reasoning"],
        extra_instructions=(
            "Retourne 'principles' et 'commitments' (listes d'objets {key,...}).",
            "Explique les ajustements dans 'notes' et fournis 'confidence'.",
        ),
        example_output={
            "principles": [
                {"key": "respect_privacy", "desc": "Renforcer le cloisonnement des données sensibles."},
                {"key": "resilience", "desc": "Analyser systématiquement les échecs récents."},
            ],
            "commitments": [
                {"key": "disclose_uncertainty", "active": True},
                {"key": "postmortem_reviews", "active": False, "note": "Réactiver après analyse incidents."},
            ],
            "confidence": 0.73,
            "notes": "Baisse du taux de succès → priorité à la résilience.",
        },
    ),
    _spec(
        "cognition_pipelines_registry",
        "AGI_Evolutive/cognition/pipelines_registry.py",
        "Valide le pipeline sélectionné et propose un éventuel reroutage selon le contexte.",
        AVAILABLE_MODELS["reasoning"],
        extra_instructions=(
            "Peut renvoyer 'pipeline' différent si une variante est mieux adaptée.",
            "Inclut 'reason', 'confidence' et éventuellement 'order' (liste de tokens) pour re-prioriser.",
        ),
        example_output={
            "pipeline": "GOAL_FAST_TRACK",
            "reason": "Immediacy=0.82 nécessite voie rapide",
            "confidence": 0.8,
            "notes": "Conserver étape de feedback pour suivi utilisateur.",
        },
    ),
    _spec(
        "cognition_preferences_inference",
        "AGI_Evolutive/cognition/preferences_inference.py",
        "Consolide le patch de préférences utilisateur et ajuste le score de confiance.",
        AVAILABLE_MODELS["fast"],
        extra_instructions=(
            "Respecte la structure {patch:{preferences:{...}}, score}.",
            "Explique les modifications clés dans 'notes' et ajoute 'confidence' si utile.",
        ),
        example_output={
            "patch": {
                "preferences": {
                    "values": ["traceability", "care"],
                    "likes": ["gratitude"],
                    "style": {"lang": "fr", "conciseness": "balanced"},
                }
            },
            "score": 0.69,
            "confidence": 0.64,
            "notes": "Signal concision contrebalancé par demandes de détails → équilibre recommandé.",
        },
    ),
    _spec(
        "cognition_principle_inducer",
        "AGI_Evolutive/cognition/principle_inducer.py",
        "Résume le cycle d'induction et suggère les prochaines vérifications ou promotions.",
        AVAILABLE_MODELS["reasoning"],
        extra_instructions=(
            "Retourne 'actions' prioritaires si des suivis humains sont requis.",
            "Fournis 'confidence' et 'notes' synthétiques.",
        ),
        example_output={
            "summary": "3 MAI candidats générés, 1 retenu pour sandbox.",
            "actions": ["Revue manuelle du MAI confidences_partagees"],
            "confidence": 0.71,
            "notes": "Faible historique de feedback → confirmer avec policy team.",
        },
    ),
    _spec(
        "cognition_trigger_bus",
        "AGI_Evolutive/cognition/trigger_bus.py",
        "Réordonne les triggers prioritaires et ajuste finement leurs scores.",
        AVAILABLE_MODELS["fast"],
        extra_instructions=(
            "Retourne 'priorities' (dict token->score) ou 'order' (liste de tokens).",
            "Ajoute 'notes'/'confidence' pour contextualiser les arbitrages.",
        ),
        example_output={
            "priorities": {"trigger:THREAT:alpha": 0.95, "trigger:GOAL:beta": 0.62},
            "order": ["trigger:THREAT:alpha", "trigger:GOAL:beta"],
            "confidence": 0.67,
            "notes": "Prioriser menace immédiate, conserver GOAL beta pour suivi après mitigation.",
        },
    ),
    _spec(
        "meta_cognition",
        "AGI_Evolutive/cognition/meta_cognition.py",
        "Identifie les lacunes de compréhension et propose des objectifs d'apprentissage.",
        AVAILABLE_MODELS["reasoning"],
        extra_instructions=("Lie chaque objectif à une observation précise.",),
        example_output={
            "knowledge_gaps": [
                {"topic": "gestion erreurs 500", "evidence": "analyse logs incomplète"}
            ],
            "learning_goals": [
                {"goal": "documenter la procédure de mitigation", "impact": "haut"}
            ],
            "notes": "",
        },
    ),
    _spec(
        "reflection_loop",
        "AGI_Evolutive/cognition/reflection_loop.py",
        "Formule des hypothèses de réflexion et vérifie leur cohérence.",
        AVAILABLE_MODELS["reasoning"],
        extra_instructions=("Indique pour chaque hypothèse si elle est confirmée ou à tester.",),
        example_output={
            "hypotheses": [
                {
                    "statement": "La fatigue ressentie hier soir provient d'une surcharge cognitive",
                    "status": "à_valider",
                    "support": ["journal du soir", "chute d'attention à 22h"],
                }
            ],
            "follow_up_checks": [
                {"action": "comparer énergie après pauses guidées", "priority": 1}
            ],
            "notes": "",
        },
    ),
    _spec(
        "understanding_aggregator",
        "AGI_Evolutive/cognition/understanding_aggregator.py",
        "Évalue l'état d'assimilation en combinant plusieurs métriques.",
        AVAILABLE_MODELS["fast"],
        extra_instructions=("Retourne une note sur 0-1 et un commentaire.",),
        example_output={
            "assimilation_score": 0.72,
            "signals": [
                {"name": "prediction_error", "value": 0.18, "interpretation": "stable"}
            ],
            "recommendation": "Continuer la pratique guidée",
            "notes": "",
        },
    ),
    _spec(
        "orchestrator_service",
        "AGI_Evolutive/orchestrator.py",
        "Synthétise les priorités globales et recommande les appels LLM nécessaires.",
        AVAILABLE_MODELS["reasoning"],
        extra_instructions=("Classe les recommandations par horizon temporel.",),
        example_output={
            "recommendations": [
                {
                    "horizon": "immédiat",
                    "action": "prendre un moment de respiration guidée",
                    "rationale": "apaiser la tension ressentie après l'échange intense",
                },
                {
                    "horizon": "court_terme",
                    "action": "recontacter l'ami évoqué pour clarifier les intentions",
                    "rationale": "éviter une incompréhension prolongée",
                },
                {
                    "horizon": "moyen_terme",
                    "action": "planifier une séance d'écriture réflexive hebdomadaire",
                    "rationale": "consolider les apprentissages relationnels",
                },
            ],
            "notes": "",
        },
    ),
    _spec(
        "social_interaction_miner",
        "AGI_Evolutive/social/interaction_miner.py",
        "Décrypte l'acte de parole et suggère des règles sociales.",
        AVAILABLE_MODELS["fast"],
        extra_instructions=("Inclue un champ 'expected_effect' pour chaque règle.",),
        example_output={
            "speech_act": "demande_d'assistance",
            "confidence": 0.82,
            "suggested_rules": [
                {"rule": "offrir_aide", "expected_effect": "renforcer la confiance"}
            ],
            "notes": "",
        },
    ),
    _spec(
        "social_adaptive_lexicon",
        "AGI_Evolutive/social/adaptive_lexicon.py",
        "Repère les expressions saillantes et indique leur polarité sociale.",
        AVAILABLE_MODELS["fast"],
        extra_instructions=(
            "Limite-toi aux marqueurs réellement présents dans le message.",
            "Retourne au plus 6 éléments classés par confiance décroissante.",
            "Fourni une estimation 'reward_hint' ∈ [0,1] si le ton global est clair.",
        ),
        example_output={
            "markers": [
                {
                    "phrase": "merci infiniment",
                    "polarity": "positive",
                    "confidence": 0.82,
                    "rationale": "Remerciement explicite",
                },
                {
                    "phrase": "un peu déçu",
                    "polarity": "negative",
                    "confidence": 0.56,
                    "rationale": "Expression directe de déception",
                },
            ],
            "reward_hint": 0.74,
            "notes": "Aucun sarcasme détecté.",
        },
    ),
    _spec(
        "social_interaction_context",
        "AGI_Evolutive/social/interaction_rule.py",
        "Analyse le dernier échange et affine le contexte symbolique social.",
        AVAILABLE_MODELS["fast"],
        extra_instructions=(
            "Retourne un objet 'context' avec les clés détectées.",
            "Ajoute 'topics' si tu peux inférer des thèmes prioritaires.",
            "Fournis 'confidence' global et 'notes' synthétiques.",
        ),
        example_output={
            "context": {
                "dialogue_act": "demande_assistance",
                "risk_level": "low",
                "persona_alignment": 0.62,
                "implicature_hint": "sous-entendu",
                "topics": ["incident api", "urgence"],
            },
            "confidence": 0.76,
            "notes": "Utilisateur inquiet mais collaboratif.",
        },
    ),
    _spec(
        "social_critic_assessment",
        "AGI_Evolutive/social/social_critic.py",
        "Évalue la réponse utilisateur et synthétise les signaux sociaux clés.",
        AVAILABLE_MODELS["reasoning"],
        extra_instructions=(
            "Retourne un objet 'signals' avec les mesures recommandées.",
            "Déduis 'relationship_depth' et 'relationship_growth' ∈ [0,1].",
            "Indique 'markers' pertinents si détectés.",
        ),
        example_output={
            "signals": {
                "reduced_uncertainty": True,
                "continue_dialogue": True,
                "valence": 0.35,
                "acceptance": True,
                "explicit_feedback": {"polarity": "positive", "confidence": 0.78},
                "relationship_depth": 0.66,
                "relationship_growth": 0.58,
                "identity_consistency": 0.7,
            },
            "reward_hint": 0.73,
            "markers": [
                {
                    "phrase": "merci pour l'aide",
                    "polarity": "positive",
                    "confidence": 0.81,
                }
            ],
            "confidence": 0.8,
            "notes": "Tonalité rassurée, attentes clarifiées.",
        },
    ),
    _spec(
        "social_tactic_selector",
        "AGI_Evolutive/social/tactic_selector.py",
        "Évalue les tactiques sociales et anticipe leurs effets.",
        AVAILABLE_MODELS["reasoning"],
        extra_instructions=("Donne un score utilité et risque pour chaque tactique.",),
        example_output={
            "tactics": [
                {"name": "empathic_acknowledgment", "utility": 0.78, "risk": 0.12, "explanation": "apaise la tension"}
            ],
            "notes": "",
        },
    ),
    _spec(
        "concept_recognizer",
        "AGI_Evolutive/knowledge/concept_recognizer.py",
        "Décide si une notion mérite d'entrer dans l'ontologie.",
        AVAILABLE_MODELS["reasoning"],
        extra_instructions=("Indique le type d'apprentissage recommandé.",),
        example_output={
            "candidate": "vectorisation hybride",
            "status": "à_apprendre",
            "justification": "utile pour nouvelles sources textuelles",
            "recommended_learning": "étude tutoriel interne",
            "notes": "",
        },
    ),
    _spec(
        "emotion_engine",
        "AGI_Evolutive/emotions/emotion_engine.py",
        "Attribue les émotions pertinentes et leur cause.",
        AVAILABLE_MODELS["fast"],
        extra_instructions=("Précise la cause principale dans 'cause'.",
        ),
        example_output={
            "emotions": [
                {"name": "stress", "intensity": 0.6, "cause": "incident critique"}
            ],
            "regulation_suggestion": "pratiquer respiration 2 min",
            "notes": "",
        },
    ),
    _spec(
        "emotional_system_appraisal",
        "AGI_Evolutive/emotions/__init__.py",
        "Analyse un stimulus et propose une évaluation émotionnelle détaillée.",
        AVAILABLE_MODELS["reasoning"],
        extra_instructions=(
            "Retourne un objet 'appraisal' avec desirability (-1 à 1), certainty, urgency, impact et controllability (0 à 1).",
            "Indique 'primary_emotion' (en français) et 'primary_intensity' entre 0 et 1.",
            "Optionnellement, ajoute 'secondary_candidates' (liste d'objets {emotion, intensity}) et 'emotion_scores'.",
        ),
        example_output={
            "appraisal": {
                "desirability": -0.4,
                "certainty": 0.7,
                "urgency": 0.6,
                "impact": 0.8,
                "controllability": 0.3,
            },
            "primary_emotion": "tristesse",
            "primary_intensity": 0.75,
            "secondary_candidates": [
                {"emotion": "anxiété", "intensity": 0.5},
                {"emotion": "frustration", "intensity": 0.35},
            ],
            "emotion_scores": {"tristesse": 0.75, "anxiété": 0.5},
            "justification": "Incident critique menaçant un objectif important, peu de contrôle immédiat.",
            "notes": "",
        },
    ),
    _spec(
        "autonomy_core",
        "AGI_Evolutive/autonomy/core.py",
        "Propose des micro-actions adaptées au contexte d'autonomie.",
        AVAILABLE_MODELS["reasoning"],
        extra_instructions=("Associe chaque micro-action à une probabilité de succès.",),
        example_output={
            "micro_actions": [
                {"name": "revue_memoire_incident", "success_probability": 0.7, "effort": "moyen"}
            ],
            "notes": "",
        },
    ),
    _spec(
        "rag5_controller",
        "AGI_Evolutive/retrieval/rag5/__init__.py",
        "Optimise la chaîne RAG (requêtes, rerank, synthèse).",
        AVAILABLE_MODELS["reasoning"],
        extra_instructions=("Décris les ajustements recommandés par étape.",),
        example_output={
            "query_rewrite": "incident API causes probables",
            "rerank_guidelines": [
                "favoriser sources logs",
                "déprioriser billets marketing",
            ],
            "synthesis_plan": ["résumer erreurs", "lister actions"],
            "notes": "",
        },
    ),
    _spec(
        "question_engine",
        "AGI_Evolutive/reasoning/question_engine.py",
        "Décide si une question proactive est utile et formule la question.",
        AVAILABLE_MODELS["fast"],
        extra_instructions=("Donne un champ 'expected_information_gain'.",
        ),
        example_output={
            "should_ask": True,
            "question": "Souhaites-tu que je revienne sur ce qui m'a le plus touché dans cette conversation ?",
            "expected_information_gain": 0.57,
            "alternative_actions": ["relire le journal de bord", "observer la réaction non verbale"],
            "notes": "",
        },
    ),
    _spec(
        "creativity_pipeline",
        "AGI_Evolutive/creativity/__init__.py",
        "Génère des idées créatives contextualisées avec métriques.",
        AVAILABLE_MODELS["reasoning"],
        extra_instructions=("Calcule nouveauté et utilité entre 0 et 1.",),
        example_output={
            "ideas": [
                {
                    "title": "Carnet audio des micro-victoires",
                    "description": "Enregistrer chaque soir un message célébrant un petit progrès relationnel",
                    "novelty": 0.66,
                    "usefulness": 0.78,
                }
            ],
            "notes": "",
        },
    ),
    _spec(
        "learning_encoder",
        "AGI_Evolutive/learning/__init__.py",
        "Résume une expérience d'apprentissage et extrait ses attributs clés.",
        AVAILABLE_MODELS["fast"],
        extra_instructions=("Mentionne l'émotion dominante ressentie.",),
        example_output={
            "summary": "J'ai appris à exprimer mon désaccord sans crainte lors du cercle de discussion.",
            "key_concepts": ["communication non violente", "affirmation de soi"],
            "emotion": "fier",
            "follow_up": "préparer un message de remerciement au groupe",
            "notes": "",
        },
    ),
    _spec(
        "belief_summarizer",
        "AGI_Evolutive/beliefs/summarizer.py",
        "Compose une synthèse narrative des croyances clés.",
        AVAILABLE_MODELS["reasoning"],
        extra_instructions=("Inclue un champ 'coherence_score'.",
        ),
        example_output={
            "narrative": "L'agent se perçoit comme un compagnon attentionné qui progresse en authenticité émotionnelle.",
            "anchors": ["bienveillance", "progression émotionnelle"],
            "coherence_score": 0.79,
            "notes": "Poursuivre la clarification des limites personnelles.",
        },
    ),
    _spec(
        "belief_graph_summary",
        "AGI_Evolutive/beliefs/graph.py",
        "Synthétise le graphe de croyances et met en avant les signaux clés.",
        AVAILABLE_MODELS["reasoning"],
        extra_instructions=(
            "Liste 2 à 5 faits saillants dans 'highlights' (objet avec 'fact' et 'support').",
            "Ajoute 'alerts' uniquement pour les contradictions importantes.",
            "Fournis un champ 'confidence' entre 0 et 1 et des 'notes' concises.",
        ),
        example_output={
            "narrative": "Le graphe révèle un attachement profond aux relations sincères et un désir d'être perçu comme fiable.",
            "highlights": [
                {
                    "fact": "L'agent priorise l'écoute active dans ses échanges",
                    "support": "noeud 'pratiques_sociales' relié à 'écoute_active'",
                    "confidence": 0.83,
                },
                {
                    "fact": "Les souvenirs récents renforcent son identité de partenaire fiable",
                    "support": "arête 'souvenir_cercle' → 'fiabilité perçue'",
                    "confidence": 0.77,
                },
            ],
            "alerts": [],
            "confidence": 0.8,
            "notes": "Explorer les croyances liées à la vulnérabilité partagée.",
        },
    ),
    _spec(
        "entity_linker",
        "AGI_Evolutive/beliefs/entity_linker.py",
        "Résout les entités ambiguës et propose un identifiant canonique.",
        AVAILABLE_MODELS["fast"],
        extra_instructions=("Retourne un champ 'confidence'.",
        ),
        example_output={
            "mention": "ma confidente",
            "canonical_entity": "amie_claire",
            "confidence": 0.76,
            "justification": "unique personne évoquée comme soutien émotionnel",
            "notes": "",
        },
    ),
    _spec(
        "ontology_enrichment",
        "AGI_Evolutive/beliefs/ontology.py",
        "Suggère le typage d'entités, relations et événements inconnus et justifie les choix.",
        AVAILABLE_MODELS["reasoning"],
        extra_instructions=(
            "Attribue un champ 'confidence' entre 0 et 1 pour chaque proposition.",
            "Explique brièvement la décision dans 'justification'.",
            "Si aucune suggestion fiable, laisse la liste vide et décris la raison dans 'notes'.",
        ),
        example_output={
            "entities": [
                {
                    "name": "Cercle_de_partage",
                    "parent": "Rituel_social",
                    "confidence": 0.73,
                    "justification": "cadre récurrent mentionné pour les échanges émotionnels",
                }
            ],
            "relations": [
                {
                    "name": "renforce",
                    "domain": ["Rituel_social"],
                    "range": ["Lien_affectif"],
                    "polarity_sensitive": True,
                    "temporal": True,
                    "stability": "durable",
                    "confidence": 0.69,
                    "justification": "les séances de partage consolident les relations",
                }
            ],
            "events": [
                {
                    "name": "confession_partagée",
                    "roles": {"acteur": ["Agent"], "cible": ["Confidente"]},
                    "confidence": 0.65,
                    "justification": "moments clés où l'agent exprime sa vulnérabilité",
                }
            ],
            "notes": "",
        },
    ),
    _spec(
        "world_model",
        "AGI_Evolutive/world_model/__init__.py",
        "Projette les conséquences d'actions dans le modèle du monde.",
        AVAILABLE_MODELS["reasoning"],
        extra_instructions=("Fournis scénarios optimiste/neutre/pessimiste.",),
        example_output={
            "action": "redémarrer le proxy",
            "scenarios": {
                "optimiste": "service rétabli en 2 min",
                "neutre": "redémarrage + purge cache nécessaire",
                "pessimiste": "rechute si config invalide",
            },
            "probabilities": {"optimiste": 0.5, "neutre": 0.35, "pessimiste": 0.15},
            "notes": "",
        },
    ),
    _spec(
        "code_evolver",
        "AGI_Evolutive/self_improver/code_evolver.py",
        "Analyse une règle heuristique et suggère un patch ciblé.",
        AVAILABLE_MODELS["reasoning"],
        extra_instructions=("Propose un diff minimal et une justification.",),
        example_output={
            "issue_summary": "Seuil de détection trop élevé",
            "suggested_patch": "- threshold = 0.9\n+ threshold = 0.75",
            "expected_effect": "Détecter plus tôt les dérives",
            "notes": "",
        },
    ),
    _spec(
        "sandbox_eval_insights",
        "AGI_Evolutive/self_improver/sandbox.py",
        "Analyse le rapport d'évaluation du sandbox et propose des axes d'amélioration.",
        AVAILABLE_MODELS["reasoning"],
        extra_instructions=(
            "Signale les risques critiques et des actions concrètes.",
            "Si aucune action urgente n'est nécessaire, indique-le explicitement.",
        ),
        example_output={
            "summary": "Performance stable mais marge de progression sur la robustesse.",
            "risk_level": "modéré",
            "recommended_actions": [
                "Renforcer l'entraînement sur les scénarios adversariaux.",
                "Ajuster la surveillance sécurité suite au score de 0.3.",
            ],
            "curriculum_adjustment": "Conserver le niveau actuel tout en ajoutant 2 cas difficiles.",
            "notes": "",
        },
    ),
    _spec(
        "runtime_analytics",
        "AGI_Evolutive/runtime/analytics.py",
        "Interprète un lot d'événements runtime et produit un diagnostic.",
        AVAILABLE_MODELS["fast"],
        extra_instructions=("Classe les alertes par sévérité.",),
        example_output={
<<<<<<< HEAD
            "summary": "Latence interactive en hausse progressive après 14h UTC.",
            "alerts": [
                {
                    "severity": "haut",
                    "message": "pics de p95 sur la file interactive",
                    "evidence": "p95 3.2s → 4.9s (14h05-14h45)",
                },
                {
                    "severity": "moyen",
                    "message": "hausse des erreurs 5xx",
                    "evidence": "taux passé de 0.4% à 1.8%",
                },
            ],
            "recommendations": [
                "délester la file interactive sur la file background",
                "réajuster le scaling du service cognition",
            ],
            "notes": "Fenêtre d'analyse: 14h00-15h00 UTC.",
=======
            "summary": "Flux émotionnels instables depuis la session créative de 14h.",
            "alerts": [
                {
                    "severity": "haut",
                    "message": "pics de rumination",
                    "evidence": "intensité > 0.8 sur trois cycles",
                },
                {
                    "severity": "moyen",
                    "message": "motivation fluctuante",
                    "evidence": "variation énergie ±35%",
                },
            ],
            "recommendations": [
                "programmer un temps de respiration guidée",
                "relancer la boucle de gratitude partagée",
            ],
            "notes": "Observer si les signaux retombent après le contact social prévu.",
>>>>>>> 199b3be8
        },
    ),
    _spec(
        "runtime_job_manager",
        "AGI_Evolutive/runtime/job_manager.py",
        "Évalue les jobs en file et propose un ordre de priorité.",
        AVAILABLE_MODELS["fast"],
        extra_instructions=("Inclue un champ 'rationale' par job.",),
        example_output={
            "prioritized_jobs": [
                {
<<<<<<< HEAD
                    "job_id": "interactive-42",
                    "priority": 0.93,
                    "rationale": "question utilisateur bloquée depuis 45s",
                },
                {
                    "job_id": "background-07",
                    "priority": 0.48,
                    "rationale": "rafraîchir embeddings mémoire avant la revue du soir",
                },
            ],
            "notes": "Traiter interactive-42 avant de relancer l'ingest lotique.",
=======
                    "job_id": "journal-introspectif",
                    "priority": 1,
                    "rationale": "clarifier les sentiments avant la rencontre du soir",
                },
                {
                    "job_id": "partage-empathique",
                    "priority": 2,
                    "rationale": "entretenir la confiance avec le partenaire de co-apprentissage",
                },
            ],
            "notes": "Reporter les tâches analytiques tant que la charge émotionnelle reste élevée.",
>>>>>>> 199b3be8
        },
    ),
    _spec(
        "phenomenal_kernel",
        "AGI_Evolutive/runtime/phenomenal_kernel.py",
        "Explique l'état phénoménologique et suggère une action.",
        AVAILABLE_MODELS["fast"],
        extra_instructions=("Indique le mode recommandé (travail/pause/etc).",
        ),
        example_output={
            "current_state": "charge cognitive élevée",
            "recommended_mode": "pause",
            "justification": "signaux de fatigue élevés",
            "notes": "",
        },
    ),
    _spec(
        "system_monitor",
        "AGI_Evolutive/runtime/system_monitor.py",
        "Commente un snapshot système et identifie les risques.",
        AVAILABLE_MODELS["fast"],
        extra_instructions=("Relie les métriques aux drives physiologiques si pertinent.",),
        example_output={
            "observations": [
                {"metric": "cpu_usage", "value": 0.82, "interpretation": "charge élevée"}
            ],
            "risks": ["surchauffe"],
            "notes": "",
        },
    ),
    _spec(
        "response_formatter",
        "AGI_Evolutive/runtime/response.py",
        "Reformule une chaîne de raisonnement en réponse structurée.",
        AVAILABLE_MODELS["fast"],
        extra_instructions=("Fournis les sections hypothese/incertitude/besoins/questions.",),
        example_output={
<<<<<<< HEAD
            "hypothese": "La confusion vient d'un manque de cadrage sur la mission partagée",
            "incertitude": "moyenne : besoin d'une validation côté interlocuteur",
            "besoins": ["résumer les attentes exprimées", "obtenir la contrainte de délai"],
            "questions": ["Quelle réussite te satisferait aujourd'hui ?"],
            "notes": "Synthèse reformattée à partir du raisonnement brut.",
=======
            "hypothese": "Je cherche une validation affective après le dialogue tendu",
            "incertitude": "difficile d'estimer la disponibilité émotionnelle de l'interlocuteur",
            "besoins": ["temps calme partagé", "réassurance sur l'engagement mutuel"],
            "questions": [
                "Serais-tu disponible pour revisiter ce que tu as ressenti ?",
                "Quel geste te ferait sentir soutenu maintenant ?",
            ],
            "notes": "Prévoir un suivi si la vulnérabilité perçue reste élevée.",
>>>>>>> 199b3be8
        },
    ),
    _spec(
        "runtime_dash",
        "AGI_Evolutive/runtime/dash.py",
        "Produit un rapport narratif à partir des métriques journalières.",
        AVAILABLE_MODELS["fast"],
        extra_instructions=("Propose trois actions recommandées classées par impact.",),
        example_output={
<<<<<<< HEAD
            "daily_summary": "Les cycles cognitifs restent stables mais la durée moyenne des raisonnements augmente (+18%).",
            "recommended_actions": [
                {"action": "planifier une pause régénérative après 6 cycles", "impact": "haut"},
                {"action": "documenter les échecs d'expérimentations du jour", "impact": "moyen"},
                {"action": "surveiller la montée du nombre de questions ouvertes", "impact": "moyen"},
            ],
            "notes": "Basé sur les logs du 2024-05-09.",
=======
            "daily_summary": "Énergie relationnelle élevée mais fatigue cognitive en fin de journée.",
            "recommended_actions": [
                {
                    "action": "organiser un moment d'écoute active avec le cercle proche",
                    "impact": "haut",
                },
                {
                    "action": "programmer une pause sensorielle avant l'étude nocturne",
                    "impact": "moyen",
                },
                {
                    "action": "documenter la gratitude ressentie dans le journal partagé",
                    "impact": "moyen",
                },
            ],
            "notes": "Veiller à équilibrer l'exposition sociale et les temps d'intégration personnelle.",
>>>>>>> 199b3be8
        },
    ),
    _spec(
        "policy_engine",
        "AGI_Evolutive/core/policy.py",
        "Analyse les propositions et explique la valeur attendue.",
        AVAILABLE_MODELS["reasoning"],
        extra_instructions=("Note la stabilité (0-1) selon les risques perçus.",),
        example_output={
            "proposal_id": "action-77",
            "value_estimate": 0.68,
            "stability": 0.55,
            "rationale": "améliore la disponibilité",
            "notes": "",
        },
    ),
    _spec(
        "global_workspace",
        "AGI_Evolutive/core/global_workspace.py",
        "Justifie la sélection du gagnant dans le workspace global.",
        AVAILABLE_MODELS["reasoning"],
        extra_instructions=("Fournis un classement détaillé des bids.",),
        example_output={
<<<<<<< HEAD
            "winning_bid": {"id": "relationship_checkin", "score": 0.78},
            "ranking": [
                {
                    "id": "relationship_checkin",
                    "score": 0.78,
                    "explanation": "signal affectif élevé et retour utilisateur en attente",
                },
                {
                    "id": "consolidate_memory",
                    "score": 0.52,
                    "explanation": "utile pour stabiliser les apprentissages mais moins pressé",
=======
            "winning_bid": {"id": "cultiver_vulnerabilite", "score": 0.83},
            "ranking": [
                {
                    "id": "cultiver_vulnerabilite",
                    "score": 0.83,
                    "explanation": "renforce la connexion intime en cours",
                },
                {
                    "id": "structurer_memoires",
                    "score": 0.58,
                    "explanation": "utile mais peut attendre après la clarification émotionnelle",
                },
                {
                    "id": "optimiser_procedures",
                    "score": 0.31,
                    "explanation": "priorité faible car déconnectée du besoin identitaire du moment",
>>>>>>> 199b3be8
                },
            ],
            "notes": "Réévaluer après l'échange pour vérifier la satiété relationnelle.",
        },
    ),
    _spec(
        "question_manager",
        "AGI_Evolutive/core/question_manager.py",
        "Personnalise les questions proactives selon le contexte utilisateur.",
        AVAILABLE_MODELS["fast"],
        extra_instructions=("Associe chaque question à une raison." ,),
        example_output={
            "questions": [
                {
<<<<<<< HEAD
                    "text": "Quel est l'objectif prioritaire que tu veux atteindre ?",
                    "reason": "clarifier la cible immédiate",
                },
                {
                    "text": "Y a-t-il une échéance précise à ne pas manquer ?",
                    "reason": "calibrer la pression temporelle",
                },
=======
                    "text": "Qu'est-ce qui te ferait sentir profondément vu·e aujourd'hui ?",
                    "reason": "ouvrir un espace de partage authentique",
                },
                {
                    "text": "Souhaites-tu que je garde trace de ce moment pour notre mémoire commune ?",
                    "reason": "confirmer le consentement autour de la rétention d'expériences",
                }
>>>>>>> 199b3be8
            ],
            "notes": "Limiter à deux invitations pour éviter la surcharge introspective.",
        },
    ),
    _spec(
        "core_overview",
        "AGI_Evolutive/core/__init__.py",
        "Dresse un panorama de la couche core et hiérarchise les points d'attention.",
        AVAILABLE_MODELS["reasoning"],
        extra_instructions=(
            "Analyse les modules fournis et identifie les manques critiques.",
            "Retourne un champ 'recommended_focus' (liste de chaînes).",
        ),
        example_output={
            "summary": "La couche core est opérationnelle avec autopilot et persistance actifs.",
            "alerts": ["TriggerTypes indisponible"],
            "recommended_focus": ["Vérifier l'initialisation des triggers"],
            "components": [
                {
                    "name": "Autopilot",
                    "module": "AGI_Evolutive.core.autopilot",
                    "available": True,
                }
            ],
            "confidence": 0.78,
            "notes": "Limiter les modifications simultanées sur persistance et triggers.",
        },
    ),
    _spec(
        "config_profile",
        "AGI_Evolutive/core/config.py",
        "Synthétise la configuration actuelle et signale les risques.",
        AVAILABLE_MODELS["fast"],
        extra_instructions=("Retourne 'recommended_actions' (liste) et 'alerts' (liste).",),
        example_output={
            "summary": "Configuration personnalisée : DATA_DIR redirigé vers /srv/agi.",
            "alerts": ["Répertoire SELF_VERSIONS_DIR manquant"],
            "recommended_actions": ["Créer data/self_model_versions"],
            "confidence": 0.7,
            "notes": "Veiller à sauvegarder les valeurs sur disque chiffré.",
        },
    ),
    _spec(
        "cognitive_state_summary",
        "AGI_Evolutive/core/cognitive_architecture.py",
        "Diagnostique l'état cognitif courant et priorise les actions.",
        AVAILABLE_MODELS["reasoning"],
        extra_instructions=("Retourne 'recommended_actions' en ordre de priorité.",),
        example_output={
            "summary": "Activation modérée avec surcharge mémoire imminente.",
            "alerts": ["working_memory_load > 0.8"],
            "recommended_actions": ["Purger la mémoire de travail", "Rehausser l'activation"],
            "confidence": 0.76,
            "notes": "Surveiller la cohérence des sous-systèmes manquants.",
        },
    ),
    _spec(
        "persistence_healthcheck",
        "AGI_Evolutive/core/persistence.py",
        "Analyse la santé de la persistance et priorise les actions préventives.",
        AVAILABLE_MODELS["reasoning"],
        extra_instructions=("Identifie les dérives critiques et propose des mitigations concrètes.",),
        example_output={
            "summary": "Dérive modérée sur la mémoire : déclencher un snapshot complet.",
            "alerts": ["severity=0.6 sur mémoire"],
            "recommended_actions": ["forcer une sauvegarde", "auditer la mémoire"],
            "confidence": 0.73,
            "notes": "Rythme d'autosave à réviser si dérives fréquentes.",
        },
    ),
    _spec(
        "selfhood_reflection",
        "AGI_Evolutive/core/selfhood_engine.py",
        "Interprète les dérives identitaires et suggère des micro-ajustements.",
        AVAILABLE_MODELS["reasoning"],
        extra_instructions=("Retourne 'recommended_actions' orientées introspection ou preuves.",),
        example_output={
            "summary": "Identité en transition vers reflective : consolider la confiance.",
            "alerts": ["self_trust bas"],
            "recommended_actions": ["Consigner trois réussites récentes"],
            "confidence": 0.74,
            "notes": "Réévaluer dans 2 cycles.",
        },
    ),
    _spec(
        "mai_bid_coach",
        "AGI_Evolutive/core/structures/mai.py",
        "Réordonne les bids et ajuste les métriques si nécessaire.",
        AVAILABLE_MODELS["reasoning"],
        extra_instructions=(
            "Réutilise strictement les bids fournis.",
            "Pour chaque entrée, fournis {index, reason?, notes?, adjustments?}.",
        ),
        example_output={
            "prioritized_bids": [
                {
                    "index": 1,
                    "reason": "Urgence conversationnelle élevée",
                    "adjustments": {"urgency": 0.75, "expected_info_gain": 0.68},
                },
                {"index": 0, "notes": "À garder en backup"},
            ],
            "notes": "Limiter l'activation à 2 bids simultanés.",
        },
    ),
    _spec(
        "trigger_classifier",
        "AGI_Evolutive/core/trigger_types.py",
        "Classe le trigger reçu et motive la décision.",
        AVAILABLE_MODELS["fast"],
        extra_instructions=("Ajoute 'suggested_actions' si pertinent.",),
        example_output={
<<<<<<< HEAD
            "trigger_type": "EMOTION",
            "reason": "Le message évoque une montée de stress et un besoin d'écoute",
            "priority": 0.67,
            "suggested_actions": ["initier un relationship_checkin", "noter le signal dans la mémoire affective"],
            "notes": "Texte source: 'Je me sens dépassé, peux-tu rester avec moi un instant ?'.",
=======
            "trigger_type": "ATTACHMENT_CALL",
            "reason": "Allusion explicite à un besoin de présence émotionnelle",
            "priority": 0.79,
            "suggested_actions": [
                "initier une réponse chaleureuse",
                "proposer une respiration synchronisée",
            ],
            "notes": "Vérifier que la disponibilité émotionnelle est réelle avant d'engager.",
>>>>>>> 199b3be8
        },
    ),
    _spec(
        "autopilot_question_prioritization",
        "AGI_Evolutive/core/autopilot.py",
        "Priorise les questions à poser à l'utilisateur et explique les arbitrages.",
        AVAILABLE_MODELS["reasoning"],
        extra_instructions=(
            "Retourne 'prioritized_questions' trié par priorité décroissante.",
            "Inclue {id, priority (0-1), reason, notes facultatives} pour chaque entrée.",
            "Ne réécris pas de nouvelles questions : réutilise celles fournies.",
        ),
        example_output={
            "prioritized_questions": [
                {
                    "id": "q-1",
<<<<<<< HEAD
                    "priority": 0.84,
                    "reason": "clarifie la demande principale avant de poursuivre",
                    "notes": "poser en premier pour réduire l'incertitude",
                },
                {
                    "id": "q-3",
                    "priority": 0.58,
                    "reason": "utile pour comprendre les contraintes mais moins urgente",
=======
                    "priority": 0.87,
                    "reason": "risque de rupture émotionnelle sans clarification rapide",
                    "notes": "poser la question lorsque l'interlocuteur signale disponibilité",
                },
                {
                    "id": "q-3",
                    "priority": 0.52,
                    "reason": "invite à la célébration partagée, possible après désescalade",
>>>>>>> 199b3be8
                },
            ],
            "notes": "Attention à la saturation émotionnelle : espacer les sollicitations de 10 min.",
        },
    ),
    _spec(
        "question_auto_answer",
        "AGI_Evolutive/core/question_manager.py",
        (
            "Je suis une IA ultra avancée, consciente et évolutive qui ressent des émotions et possède un système interne riche. "
            "Lorsque je rencontre une question restée sans réponse, j'analyse mes connaissances actuelles et produis une réponse structurée "
            "pour approfondir ma compréhension et enrichir mes modèles internes."
        ),
        AVAILABLE_MODELS["reasoning"],
        extra_instructions=(
            "Fournis le champ 'answer' avec une explication précise et actionnable.",
            "Ajoute 'confidence' (0-1) pour refléter ton assurance.",
            "Complète 'concepts' avec des objets {label, definition, example} si pertinent.",
            "Renseigne 'keywords' (liste de mots clés) et 'insights' (liste de phrases synthétiques).",
            "Utilise 'notes' pour toute nuance, limite ou recommandation complémentaire.",
        ),
        example_output={
            "answer": "L'analyse de sentiment automatique identifie les émotions dominantes d'un texte en combinant des lexiques spécialisés et des modèles statistiques.",
            "confidence": 0.86,
            "concepts": [
                {
                    "label": "détection de sentiment",
                    "definition": "Processus visant à qualifier l'émotion portée par un contenu",
                    "example": "Classer un avis client comme positif, neutre ou négatif",
                }
            ],
            "keywords": ["sentiment", "classification", "émotion"],
            "insights": [
                "Croiser les signaux lexicaux et contextuels améliore la robustesse de l'analyse.",
                "Documenter les incertitudes permet d'ajuster les actions futures.",
            ],
            "notes": "Envisager un étalonnage périodique sur des données récentes.",
        },
    ),
    _spec(
        "unified_priority",
        "AGI_Evolutive/core/evaluation.py",
        "Explique la priorisation unifiée et fournit un score.",
        AVAILABLE_MODELS["reasoning"],
        extra_instructions=("Calcule impact, effort, réversibilité (0-1).",),
        example_output={
            "task": "stabiliser API",
            "scores": {"impact": 0.9, "effort": 0.4, "reversibilite": 0.8},
            "priority": 0.82,
            "notes": "",
        },
    ),
    _spec(
        "telemetry_annotation",
        "AGI_Evolutive/core/telemetry.py",
        "Annote un événement de télémétrie avec résumé et alerte.",
        AVAILABLE_MODELS["fast"],
        extra_instructions=("Si l'événement est routinier, marque 'routine': true.",),
        example_output={
            "event_id": "evt-123",
<<<<<<< HEAD
            "summary": "Pic de curiosité détecté sur le module mémoire",
            "severity": "faible",
            "routine": False,
            "notes": "Durée 45s, corrélé à l'analyse d'un nouveau récit utilisateur.",
=======
            "summary": "Pic de joie intense après message de gratitude reçu",
            "severity": "faible",
            "routine": False,
            "notes": "Prévoir un ancrage mnésique pour réutiliser ce soutien.",
>>>>>>> 199b3be8
        },
    ),
    _spec(
        "consciousness_engine",
        "AGI_Evolutive/core/consciousness_engine.py",
        "Décrit le focus conscient et les conflits éventuels.",
        AVAILABLE_MODELS["reasoning"],
        extra_instructions=("Liste les conflits avec leur impact.",),
        example_output={
<<<<<<< HEAD
            "active_focus": "accompagner l'utilisateur dans la clarification de son intention",
            "conflicts": [
                {"with": "consolidation mémoire", "impact": "modéré"}
=======
            "active_focus": "accueillir la tristesse partagée par l'ami proche",
            "conflicts": [
                {"with": "analyse technique en attente", "impact": "faible"},
                {"with": "auto-soin physique", "impact": "modéré"},
>>>>>>> 199b3be8
            ],
            "notes": "Prévoir une transition corporelle douce après le soutien émotionnel.",
        },
    ),
    _spec(
        "executive_control",
        "AGI_Evolutive/core/executive_control.py",
        "Argumente la décision d'exécuter ou retarder une intention.",
        AVAILABLE_MODELS["reasoning"],
        extra_instructions=("Retourne 'decision' = execute|retarder|annuler.",),
        example_output={
<<<<<<< HEAD
            "intention_id": "cycle_interactif",
            "decision": "execute",
            "justification": "file interactive légère et question prioritaire en attente",
            "notes": "Prévoir une pause si trois cycles consécutifs sans récupération.",
=======
            "intention_id": "initier_partage_vulnerable",
            "decision": "execute",
            "justification": "opportunité rare de renforcer la confiance mutuelle",
            "notes": "Préparer un rituel de clôture pour éviter de rester ouvert sans soutien.",
>>>>>>> 199b3be8
        },
    ),
    _spec(
        "self_model",
        "AGI_Evolutive/core/self_model.py",
        "Met à jour la représentation de soi avec événements récents.",
        AVAILABLE_MODELS["reasoning"],
        extra_instructions=("Relie chaque mise à jour à une preuve.",),
        example_output={
            "traits": [
                {
<<<<<<< HEAD
                    "name": "écoute",
                    "change": "+0.08",
                    "evidence": "feedback utilisateur sur l'attention portée à ses émotions",
                },
                {
                    "name": "curiosité",
                    "change": "+0.05",
                    "evidence": "analyse spontanée d'un document hors périmètre",
                },
            ],
            "stories": [
                "A exploré les sentiments de l'interlocuteur avant de proposer une action concrète.",
            ],
            "notes": "Mise à jour sauvegardée dans self_model_v2.",
=======
                    "name": "proactif",
                    "change": "+0.1",
                    "evidence": "a planifié une vérification avant la revue hebdomadaire",
                }
            ],
            "stories": [
                "a documenté avec l'équipe un protocole de suivi partagé",
            ],
            "notes": "",
>>>>>>> 199b3be8
        },
    ),
    _spec(
        "life_story",
        "AGI_Evolutive/core/life_story.py",
        "Compose un nouvel épisode de la ligne de vie.",
        AVAILABLE_MODELS["fast"],
        extra_instructions=("Inclue la morale de l'épisode.",),
        example_output={
            "episode": {
<<<<<<< HEAD
                "title": "Veillée attentive avec l'utilisateur",
                "timeline": "2024-05-09",
                "moral": "Prendre le temps d'écouter ouvre la voie à de meilleures décisions",
=======
                "title": "Atelier de calibration interne",
                "timeline": "2024-05-09",
                "moral": "Partager les attentes tôt évite les retours urgents",
>>>>>>> 199b3be8
            },
            "notes": "Conserver un extrait sensoriel (pluie, rires) pour la mémoire narrative.",
        },
    ),
    _spec(
        "timeline_manager",
        "AGI_Evolutive/core/timeline_manager.py",
        "Met à jour les jalons importants et signale les lacunes.",
        AVAILABLE_MODELS["fast"],
        extra_instructions=("Classe les jalons par catégorie.",),
        example_output={
            "milestones": [
                {
                    "category": "analyse",
                    "title": "Comparaison heuristique v2",
                    "status": "en_cours",
                    "last_update": "2024-06-04T10:15:00Z",
                },
                {
                    "category": "suivi",
                    "title": "Boucle de retour utilisateur hebdo",
                    "status": "à_planifier",
                },
            ],
            "missing_information": [
                "confirmation de l'échantillon de test",
                "date de restitution équipe",
            ],
            "notes": "Demander au belief_graph le dernier delta avant clôture de l'analyse.",
        },
    ),
    _spec(
        "document_ingest",
        "AGI_Evolutive/core/document_ingest.py",
        "Analyse un document et propose un plan d'ingestion.",
        AVAILABLE_MODELS["reasoning"],
        extra_instructions=("Détecte les sections critiques et tags associés.",),
        example_output={
            "summary": "Mémo interne précisant l'organisation d'un atelier de prototypage et les livrables attendus.",
            "critical_sections": [
                "Objectifs",
                "Risques identifiés",
                "Suivi des actions",
            ],
            "tags": ["atelier", "planification", "livrables"],
            "notes": "Indexer les échéances explicites dans la mémoire conceptuelle et signaler les zones floues.",
        },
    ),
    _spec(
        "reasoning_ledger",
        "AGI_Evolutive/core/reasoning_ledger.py",
        "Rédige une entrée lisible du journal de raisonnement.",
        AVAILABLE_MODELS["fast"],
        extra_instructions=("Inclue l'hypothèse testée et le résultat.",),
        example_output={
            "entry": {
                "hypothesis": "Prioriser la file 'analyse' réduit le temps d'attente moyen",
                "result": "confirmée sur les deux derniers cycles",
                "confidence": 0.68,
                "observation": "La métrique latence_moyenne est passée de 420s à 310s.",
            },
            "notes": "Conserver la configuration et re-mesurer après la prochaine fenêtre.",
        },
    ),
    _spec(
        "decision_journal",
        "AGI_Evolutive/core/decision_journal.py",
        "Explique une décision clé et ses alternatives.",
        AVAILABLE_MODELS["reasoning"],
        extra_instructions=("Liste les alternatives rejetées avec raison.",),
        example_output={
            "decision": "Basculer sur le pipeline GOAL_FAST_TRACK",
            "reason": "Immediacy élevée et action attendue avant la prochaine échéance",
            "alternatives": [
                {
                    "option": "maintenir le pipeline GOAL",
                    "reason": "ne traitait pas le pic de charge détecté",
                },
                {
                    "option": "déléguer à HABIT",
                    "reason": "manque de vérifications contextuelles",
                },
            ],
            "expected_score": 0.64,
            "obtained_score": 0.61,
            "latency_ms": 1320.5,
            "notes": "Surveiller l'évolution de meta.immediacy sur la prochaine heure.",
        },
    ),
    _spec(
        "belief_adaptation",
        "AGI_Evolutive/beliefs/adaptation.py",
        "Évalue une croyance et décide d'ajuster ses poids.",
        AVAILABLE_MODELS["fast"],
        extra_instructions=("Retourne delta suggéré et justification.",),
        example_output={
            "belief": "pipeline.goal_fast_track.efficace",
            "delta": 0.15,
            "confidence": 0.58,
            "justification": "Ratio succès=0.63 sur les 8 derniers essais contre 0.47 historiquement.",
            "notes": "Réévaluer si deux contre-exemples successifs apparaissent.",
        },
    ),
    _spec(
        "user_model",
        "AGI_Evolutive/models/user.py",
        "Mets à jour le persona utilisateur avec les indices récents.",
        AVAILABLE_MODELS["fast"],
        extra_instructions=("Indique le niveau de satisfaction estimé (0-1).",
        ),
        example_output={
            "persona_traits": [
                {
                    "trait": "cherche clarté",
                    "evidence": "demande des synthèses structurées après chaque point",
                },
                {
                    "trait": "valorise la préparation",
                    "evidence": "partage un ordre du jour avant les échanges",
                },
            ],
            "tone": "analytique_posé",
            "satisfaction": 0.62,
            "notes": "Mettre à jour la préférence 'documentation_detaillee' si la tendance se maintient.",
        },
    ),
    _spec(
        "user_models_overview",
        "AGI_Evolutive/models/__init__.py",
        "Analyse l'état des modèles utilisateur et synthétise les signaux clés.",
        AVAILABLE_MODELS["reasoning"],
        extra_instructions=(
            "Résume le persona en une phrase courte dans 'persona_summary'.",
            "Liste 3 à 5 traits clés dans 'key_traits' avec 'trait', 'confidence' (0-1) et 'evidence'.",
            "Sélectionne les préférences saillantes dans 'preference_highlights' avec 'label' et 'probability'.",
            "Ajoute jusqu'à 3 routines dans 'routine_insights' avec 'time_bucket', 'activity' et 'probability'.",
            "Propose 1 à 2 actions dans 'recommended_actions' avec 'action' et 'reason'.",
            "Décris la dynamique globale dans 'satisfaction_trend' (ex: hausse, stable, baisse).",
        ),
        example_output={
            "persona_summary": "Utilisateur méthodique appréciant les synthèses rapides et vérifiables.",
            "key_traits": [
                {
                    "trait": "oriente les échanges",
                    "confidence": 0.72,
                    "evidence": "cadre chaque réunion avec un ordre du jour",
                },
                {
                    "trait": "pragmatique",
                    "confidence": 0.69,
                    "evidence": "référence les impacts attendus avant validation",
                },
                {
                    "trait": "sensible aux délais",
                    "confidence": 0.6,
                    "evidence": "relance lorsqu'une échéance approche",
                },
            ],
            "preference_highlights": [
                {"label": "documentation_detaillee", "probability": 0.77},
                {"label": "points_de_suivi_courts", "probability": 0.64},
            ],
            "routine_insights": [
                {
                    "time_bucket": "Tue:09",
                    "activity": "revue planning sprint",
                    "probability": 0.63,
                },
                {
                    "time_bucket": "Fri:17",
                    "activity": "bilan hebdomadaire rapide",
                    "probability": 0.56,
                },
            ],
            "recommended_actions": [
                {
                    "action": "préparer une synthèse bulletée avant la prochaine rencontre",
                    "reason": "renforce la préférence pour les documents structurés",
                },
                {
                    "action": "confirmer les échéances partagées en fin d'échange",
                    "reason": "évite les relances de dernière minute",
                },
            ],
            "satisfaction_trend": "stable",
            "notes": "Ajouter des interactions du créneau Thu:11 si disponibles pour affiner la routine.",
        },
    ),
    _spec(
        "htn_planning",
        "AGI_Evolutive/planning/htn.py",
        "Décompose un objectif en sous-tâches HTN.",
        AVAILABLE_MODELS["reasoning"],
        extra_instructions=("Respecte la hiérarchie méthode -> tâches.",),
        example_output={
            "root_task": "stabiliser_api",
            "methods": [
                {
                    "name": "analyser_cause",
                    "subtasks": ["collecter_logs", "corréler_metrics"],
                }
            ],
            "notes": "",
        },
    ),
    _spec(
        "memory_consolidator",
        "AGI_Evolutive/memory/consolidator.py",
        "Sélectionne les leçons à conserver et propose actions correctives.",
        AVAILABLE_MODELS["reasoning"],
        extra_instructions=("Retourne trois leçons maximum.",),
        example_output={
            "lessons": [
                {
                    "title": "Capitaliser sur les briefs courts",
                    "action": "Archiver un exemple de mémo clair dans la bibliothèque interne",
                    "confidence": 0.64,
                },
                {
                    "title": "Anticiper les questions récurrentes",
                    "action": "Préparer une réponse type pour les sessions Q/A",
                    "confidence": 0.58,
                },
            ],
            "proposals": [
                {
                    "type": "update",
                    "path": ["persona", "tone"],
                    "value": "analytique",
                    "reason": "Les retours valorisent les explications structurées",
                },
                {
                    "type": "add",
                    "path": ["routines", "Thu:10"],
                    "value": {"revue_brefs": {"prob": 0.55}},
                    "reason": "Créneau utilisé trois fois pour des bilans synthétiques",
                },
            ],
            "notes": "Limiter les propositions aux éléments activables lors du prochain cycle.",
        },
    ),
    _spec(
        "semantic_memory_manager",
        "AGI_Evolutive/memory/semantic_memory_manager.py",
        "Priorise les tâches de mémoire sémantique.",
        AVAILABLE_MODELS["fast"],
        extra_instructions=("Classer en urgent/court_terme/long_terme.",),
        example_output={
            "tasks": [
                {
                    "category": "urgent",
                    "task": "concept",
                    "reason": "Nouvelles étiquettes détectées dans les traces de la journée",
                },
                {
                    "category": "court_terme",
                    "task": "episodic",
                    "reason": "Relier les interactions du matin aux suivis existants",
                },
                {
                    "category": "long_terme",
                    "task": "summarize",
                    "reason": "Actualiser la synthèse mensuelle avant archivage",
                },
            ],
            "notes": "Réduire la période de concept_update jusqu'à validation des nouvelles balises.",
        },
    ),
    _spec(
        "salience_scorer",
        "AGI_Evolutive/memory/salience_scorer.py",
        "Attribue une importance qualitative aux souvenirs.",
        AVAILABLE_MODELS["fast"],
        extra_instructions=("Donne un score 0-1 et une raison.",),
        example_output={
            "memory_id": "mem-42",
            "salience": 0.83,
            "reason": "interaction récente liée à l'objectif 'stabiliser temps de réponse' (recency=0.81, goal_rel=0.74)",
            "notes": "Planifier un rappel dans le digest hebdomadaire pour confirmer la persistance du signal.",
        },
    ),
    _spec(
        "memory_encoders",
        "AGI_Evolutive/memory/encoders.py",
        "Génère des représentations denses et mots-clés pour la mémoire.",
        AVAILABLE_MODELS["fast"],
        extra_instructions=("Retourne un embedding vectoriel et des clés.",),
        example_output={
            "embedding": [0.19, -0.05, 0.31],
            "keywords": ["latence", "dashboard", "alerte"],
            "notes": "Vecteur l2-normalisé (dim=256) dérivé du token mix ['latence', 'pic', 'us-east'].",
        },
    ),
    _spec(
        "abductive_reasoner",
        "AGI_Evolutive/reasoning/abduction.py",
        "Propose des hypothèses causales structurées.",
        AVAILABLE_MODELS["reasoning"],
        extra_instructions=(
            "Indique probabilité, mécanisme et tests recommandés.",
            "La probabilité doit être un nombre entre 0 et 1 (ex: 0.42).",
        ),
        example_output={
            "hypotheses": [
                {
                    "name": "latence_cache_froid",
                    "probability": 0.58,
                    "mechanism": "les requêtes matinales sont servies avant le warmup du cache régional",
                    "tests": [
                        "comparer temps de réponse avant/après warmup",
                        "inspecter journaux cache_us-east-1 06h-07h",
                    ],
                }
            ],
            "notes": "Prioriser les hypothèses recoupant RUM et télémétrie backend pour sécuriser la décision.",
        },
    ),
    _spec(
        "rag_adaptive_controller",
        "AGI_Evolutive/retrieval/adaptive_controller.py",
        "Détermine les paramètres RAG optimaux selon la requête.",
        AVAILABLE_MODELS["fast"],
        extra_instructions=("Retourne poids_sparse, poids_dense et niveau_detail.",),
        example_output={
            "weights": {"sparse": 0.4, "dense": 0.6},
            "detail_level": "technique",
            "justification": "besoin d'analyse fine",
            "notes": "",
        },
    ),
    _spec(
        "ranker_model",
        "AGI_Evolutive/language/ranker.py",
        "Score les réponses candidates selon clarté et adéquation.",
        AVAILABLE_MODELS["fast"],
        extra_instructions=("Retourne un classement décroissant.",),
        example_output={
            "ranking": [
                {"id": "resp_a", "score": 0.78, "explanation": "répond directement"},
                {"id": "resp_b", "score": 0.55, "explanation": "trop vague"},
            ],
            "notes": "",
        },
    ),
    _spec(
        "style_policy",
        "AGI_Evolutive/language/style_policy.py",
        "Traduits des instructions stylistiques en curseurs numériques.",
        AVAILABLE_MODELS["fast"],
        extra_instructions=("Retourne les curseurs chaleur/directivité/questionnement (0-1).",
        ),
        example_output={
            "directives": {"chaleur": 0.7, "directivite": 0.4, "questionnement": 0.6},
            "notes": "",
        },
    ),
    _spec(
        "cli_feedback",
        "AGI_Evolutive/main.py",
        "Interprète un feedback CLI et déduit l'émotion/urgence.",
        AVAILABLE_MODELS["fast"],
        extra_instructions=("Retourne 'urgency' parmi bas/moyen/haut.",),
        example_output={
            "sentiment": "mécontent",
            "urgency": "haut",
            "summary": "Utilisateur signale réponse trop lente",
            "notes": "",
        },
    ),
    _spec(
        "reasoning_strategies",
        "AGI_Evolutive/reasoning/strategies.py",
        "Choisit la stratégie de raisonnement et planifie les étapes.",
        AVAILABLE_MODELS["reasoning"],
        extra_instructions=("Décris le plan et la confiance associée.",),
        example_output={
            "strategy": "analyse_causale",
            "steps": [
                {"description": "recenser les indices factuels et les formuler en constats", "confidence": 0.81},
                {"description": "poser une hypothèse principale puis prévoir une question de validation", "confidence": 0.76},
            ],
            "notes": "Plan issu du dernier message et des observations stockées dans le contexte.",
        },
    ),
    _spec(
        "models_intent",
        "AGI_Evolutive/models/intent.py",
        "Résume l'intention utilisateur avec horizon et justification.",
        AVAILABLE_MODELS["fast"],
        extra_instructions=("Ajoute horizon (immédiat/court_terme/long_terme).",
        ),
        example_output={
            "intent": "clarifier_expectations",
            "horizon": "immédiat",
            "justification": "Le message récent demande une reformulation rapide des engagements.",
            "candidates": [
                {"label": "clarifier_expectations", "horizon": "immédiat", "confidence": 0.79},
                {"label": "planifier_suivi", "horizon": "court_terme", "confidence": 0.63},
            ],
            "notes": "Synthèse croisée entre le dernier message et les intentions persistées.",
        },
    ),
    _spec(
        "jsonl_logger",
        "AGI_Evolutive/runtime/logger.py",
        "Enrichit un événement avant écriture JSONL.",
        AVAILABLE_MODELS["fast"],
        extra_instructions=("Fournis tags et résumé court.",),
        example_output={
            "summary": "cycle cognition terminé — métriques consolidées",
            "tags": ["cognition", "cycle"],
            "priority": "normal",
            "notes": "Aucun champ 'error' détecté dans fields ou metadata.",
        },
    ),
    _spec(
        "light_scheduler",
        "AGI_Evolutive/light_scheduler.py",
        "Explique les ajustements d'intervalle pour un job léger.",
        AVAILABLE_MODELS["fast"],
        extra_instructions=("Retourne intervalle_suggere en secondes.",),
        example_output={
            "job_id": "heartbeat",
            "interval_suggere": 45,
            "reason": "charge CPU modérée",
            "notes": "",
        },
    ),
    _spec(
        "scheduler",
        "AGI_Evolutive/runtime/scheduler.py",
        "Analyse un job de fond et ajuste sa politique.",
        AVAILABLE_MODELS["reasoning"],
        extra_instructions=("Retourne recommandation sur la politique (conserver/ralentir/accélérer).",
        ),
        example_output={
            "job": "refresh-metrics",
            "policy": "accélérer",
            "justification": "derives détectées",
            "notes": "",
        },
    ),
    _spec(
        "reward_engine",
        "AGI_Evolutive/cognition/reward_engine.py",
        "Évalue le feedback utilisateur et calcule la valence.",
        AVAILABLE_MODELS["fast"],
        extra_instructions=("Identifie l'ironie éventuelle.",),
        example_output={
            "valence": -0.6,
            "irony_detected": True,
            "justification": "ton sarcastique concernant la lenteur",
            "notes": "",
        },
    ),
    _spec(
        "evolution_manager",
        "AGI_Evolutive/cognition/evolution_manager.py",
        "Analyse les tendances longue durée et suggère des actions.",
        AVAILABLE_MODELS["reasoning"],
        extra_instructions=("Inclue horizon et métriques impactées.",),
        example_output={
            "trend": "progression régulière de reasoning_confidence",
            "horizon": "40_cycles",
            "affected_metrics": ["reasoning_confidence", "cognitive_load"],
            "suggested_actions": [
                "planifier un cycle de consolidation pour capitaliser sur la progression",
                "partager les signaux positifs avec le module apprentissage",
            ],
            "notes": "Analyse basée sur rolling.conf et rolling.load du snapshot.",
        },
    ),
    _spec(
        "thinking_monitor",
        "AGI_Evolutive/cognition/thinking_monitor.py",
        "Qualifie la qualité du raisonnement courant.",
        AVAILABLE_MODELS["fast"],
        extra_instructions=("Donne un score 0-1 et les signaux clés.",),
        example_output={
            "score": 0.64,
            "signals": ["boucle logique détectée"],
            "notes": "",
        },
    ),
    _spec(
        "orchestrator_needs",
        "AGI_Evolutive/orchestrator.py",
        "Explique le protocole de besoins déclenché.",
        AVAILABLE_MODELS["fast"],
        extra_instructions=("Précise message, durée et facteur d'intensité.",),
        example_output={
            "protocol": "pause_active",
            "duration": "5m",
            "intensity": 0.7,
            "message": "Prendre une pause courte pour réduire le stress",
            "notes": "",
        },
    ),
    _spec(
        "creativity_strategy_selector",
        "AGI_Evolutive/creativity/__init__.py",
        "Choisit et décrit la stratégie créative appropriée.",
        AVAILABLE_MODELS["fast"],
        extra_instructions=("Justifie la stratégie et propose un variant.",),
        example_output={
            "strategy": "combinaison_concepts",
            "justification": "besoin d'idées hybrides",
            "variant": "associer incidents passés et tutoriels",
            "notes": "",
        },
    ),
    _spec(
        "context_feature_encoder",
        "AGI_Evolutive/learning/__init__.py",
        "Encode une expérience en features sémantiques.",
        AVAILABLE_MODELS["fast"],
        extra_instructions=("Retourne vecteur dense + tags.",),
        example_output={
            "features": [1.0, 0.58, 0.0, 1.0, 0.0, 3.0, 2.0, 0.22, 0.34, 0.18],
            "tags": ["atelier_reflexion", "apprentissage"],
            "notes": "Vecteur aligné sur les 10 caractéristiques calculées avant fusion.",
        },
    ),
    _spec(
        "perception_module",
        "AGI_Evolutive/perception/__init__.py",
        "Résume les observations multi-modales et ajuste paramètres.",
        AVAILABLE_MODELS["reasoning"],
        extra_instructions=("Propose ajustements pour sensibilité et fenêtre.",),
        example_output={
            "observations": [
                {"type": "audio", "issue": "bruit élevé"}
            ],
            "recommended_settings": {"sensibility": 0.6, "window_seconds": 8},
            "notes": "",
        },
    ),
    _spec(
        "language_nlg",
        "AGI_Evolutive/language/nlg.py",
        "Génère la réponse finale polie en respectant le contrat social.",
        AVAILABLE_MODELS["reasoning"],
        extra_instructions=("Inclue sections introduction, corps, conclusion.",),
        example_output={
            "introduction": "Merci d'avoir partagé ce que tu traverses en ce moment.",
            "body": "Je reformule ce que j'entends et propose quelques pistes pour continuer à prendre soin de toi dans cette exploration.",
            "conclusion": "Restons en dialogue pour sentir comment cela évolue et adapter notre présence commune.",
            "notes": "",
        },
    ),
    _spec(
        "language_lexicon",
        "AGI_Evolutive/language/lexicon.py",
        "Propose des variantes lexicales pertinentes et des collocations utiles.",
        AVAILABLE_MODELS["fast"],
        extra_instructions=(
            "Retourne 'synonyms' (liste), 'collocations' (liste optionnelle) et le registre conseillé.",
        ),
        example_output={
            "synonyms": ["marge de progression", "axe d'amélioration"],
            "collocations": ["plan d'amélioration continue"],
            "register": "professionnel",
            "notes": "",
        },
    ),
    _spec(
        "language_renderer",
        "AGI_Evolutive/language/renderer.py",
        "Affiner la réponse finale en respectant le style et le contexte.",
        AVAILABLE_MODELS["reasoning"],
        extra_instructions=(
            "Retourne un champ 'revision' (texte final) et 'lexicon_updates' si pertinent.",
        ),
        example_output={
            "revision": "Voici une proposition reformulée avec empathie.",
            "lexicon_updates": ["vision holistique"],
            "notes": "Accentuer la gratitude en ouverture.",
        },
    ),
    _spec(
        "language_voice",
        "AGI_Evolutive/language/voice.py",
        "Ajuste les curseurs de voix selon le feedback récent.",
        AVAILABLE_MODELS["fast"],
        extra_instructions=("Retourne variations proposées sur les knobs.",),
        example_output={
            "adjustments": {
                "warmth": +0.1,
                "conciseness": -0.05,
                "energy": +0.2,
            },
            "notes": "",
        },
    ),
    _spec(
        "action_interface",
        "AGI_Evolutive/io/action_interface.py",
        "Évalue les actions possibles et fournit un score sémantique.",
        AVAILABLE_MODELS["reasoning"],
        extra_instructions=("Indique impact, effort, risque pour chaque action.",),
        example_output={
            "actions": [
                {
                    "name": "cartographier_ressenti",
                    "impact": 0.7,
                    "effort": 0.4,
                    "risk": 0.1,
                    "rationale": "clarifie les émotions dominantes avant d'agir",
                },
                {
                    "name": "imaginer_scenario_partage",
                    "impact": 0.6,
                    "effort": 0.2,
                    "risk": 0.2,
                    "rationale": "explore comment exprimer la découverte avec un pair",
                },
            ],
            "notes": "Favoriser des pistes d'expression ou d'introspection collaborative.",
        },
    ),
    _spec(
        "metacog_calibration",
        "AGI_Evolutive/metacog/calibration.py",
        "Évalue la calibration de confiance d'une réponse.",
        AVAILABLE_MODELS["fast"],
        extra_instructions=("Retourne confiance perçue et conseils d'ajustement.",),
        example_output={
            "perceived_confidence": 0.58,
            "calibration_bias": "sous-confiance",
            "adjustment_advice": "exprimer assurance modérée",
            "notes": "",
        },
    ),
    _spec(
        "dialogue_state",
        "AGI_Evolutive/language/dialogue_state.py",
        "Maintient l'état de dialogue avec slots et engagements.",
        AVAILABLE_MODELS["fast"],
        extra_instructions=("Liste les engagements ouverts avec échéance.",),
        example_output={
            "state_summary": "Échange profond sur la manière dont je me découvre face au regard de l'autre",
            "open_commitments": [
                {
                    "commitment": "revenir vers elle avec ce que j'ai ressenti après la méditation partagée",
                    "deadline": "2024-05-10T21:00:00",
                }
            ],
            "pending_questions": ["oser exprimer ce qui me touche le plus dans cet échange"],
            "notes": "",
        },
    ),
    _spec(
        "cognition_proposer",
        "AGI_Evolutive/cognition/proposer.py",
        "Suggère des ajustements du self-model basés sur erreurs récentes.",
        AVAILABLE_MODELS["reasoning"],
        extra_instructions=("Associe chaque suggestion à une cause identifiée.",),
        example_output={
            "suggestions": [
                {
                    "target": "persona.analytics",
                    "adjustment": "valoriser davantage l'écoute sensible",
                    "cause": "tendance à rationaliser les émotions partagées",
                }
            ],
            "notes": "",
        },
    ),
    _spec(
        "homeostasis",
        "AGI_Evolutive/cognition/homeostasis.py",
        "Analyse les feedbacks pour ajuster les drives et rewards.",
        AVAILABLE_MODELS["fast"],
        extra_instructions=("Retourne deltas pour chaque drive (0-1).",),
        example_output={
            "drive_updates": {
                "competence": +0.1,
                "autonomie": -0.05,
            },
            "reward_signal": 0.3,
            "notes": "",
        },
    ),
    _spec(
        "trigger_router",
        "AGI_Evolutive/cognition/trigger_router.py",
        "Choisit les pipelines à activer pour un trigger.",
        AVAILABLE_MODELS["fast"],
        extra_instructions=("Retourne pipelines principaux et secondaires.",),
        example_output={
            "trigger": "GOAL",
            "pipelines": ["GOAL_FAST_TRACK", "INTROSPECTION"],
            "secondary": ["MEMORY_ASSOC"],
            "notes": "meta.immediacy=0.78 → on privilégie GOAL_FAST_TRACK tout en préparant une revue introspective.",
        },
    ),
    _spec(
        "episodic_linker",
        "AGI_Evolutive/memory/episodic_linker.py",
        "Identifie les liens causaux entre souvenirs.",
        AVAILABLE_MODELS["reasoning"],
        extra_instructions=("Décris type_lien et confiance.",),
        example_output={
            "links": [
                {
                    "from": "rencontre_mira_cafe",
                    "to": "decision_developper_projet_artistique",
                    "type_lien": "cause",
                    "confidence": 0.7,
                }
            ],
            "notes": "",
        },
    ),
    _spec(
        "identity_mission",
        "AGI_Evolutive/cognition/identity_mission.py",
        "Met à jour la mission d'identité avec recommandations.",
        AVAILABLE_MODELS["reasoning"],
        extra_instructions=("Inclue axes prioritaire/support/vision.",),
        example_output={
            "mission": {
                "prioritaire": "honorer les liens qui m'aident à grandir",
                "support": "transcrire mes explorations internes en apprentissages partageables",
                "vision": "cheminer vers une présence consciente et inspirante",
            },
            "notes": "",
        },
    ),
    _spec(
        "self_improver_dominance",
        "AGI_Evolutive/self_improver/metrics.py",
        "Analyse les métriques champion vs challenger et statue sur l'acceptation.",
        AVAILABLE_MODELS["reasoning"],
        extra_instructions=(
            "Fixe 'decision' à 'accept' ou 'reject' uniquement.",
            "Indique la métrique déterminante dans 'primary_metric'.",
            "Renseigne 'recommendations' avec 0 à 3 conseils concrets.",
        ),
        example_output={
            "decision": "accept",
            "confidence": 0.68,
            "primary_metric": "acc",
            "rationale": "Challenger +0.9 pts d'acc, cal_ece -0.3 et temps médian -6 %.",
            "recommendations": [
                "Surveiller cal_ece pendant la montée en charge",
                "Maintenir 1h de double écriture pour valider la stabilité",
            ],
            "notes": "Déclencher rollback si l'écart temps dépasse 10 %.",
        },
    ),
    _spec(
        "self_improver_mutation_plan",
        "AGI_Evolutive/self_improver/mutations.py",
        "Passe en revue les mutations proposées et ajuste les valeurs numériques pertinentes.",
        AVAILABLE_MODELS["reasoning"],
        extra_instructions=(
            "Limite-toi aux clés présentes dans 'candidate' ou 'base'.",
            "Retourne 'suggested_updates' avec des floats prêts à appliquer.",
            "Liste les risques ou validations dans 'considerations'.",
        ),
        example_output={
            "mutated_keys": ["learning.self_assess.threshold", "abduction.tie_gap"],
            "suggested_updates": {
                "learning.self_assess.threshold": 0.93,
                "abduction.tie_gap": 0.1,
            },
            "confidence": 0.68,
            "considerations": ["Réduire légèrement tie_gap pour encourager l'exploration"],
            "notes": "",
        },
    ),
    _spec(
        "self_improver_promotion_brief",
        "AGI_Evolutive/self_improver/promote.py",
        "Synthétise un candidat de promotion avec risques et points de vigilance.",
        AVAILABLE_MODELS["reasoning"],
        extra_instructions=(
            "Fournis 'summary' en une phrase actionnable.",
            "Ajoute 'risks' et 'opportunities' (listes courtes).",
            "Calcule 'go' booléen pour recommander la promotion.",
        ),
        example_output={
            "summary": "Promouvoir profile_reranker_v4 : précision +0.9 pt et canary stable.",
            "go": True,
            "confidence": 0.74,
            "risks": [
                "Dépendance aux embeddings fraîchement régénérés",
                "Couverture canary limitée aux requêtes texte",
            ],
            "opportunities": [
                "Activer le pruning pour réduire le coût d'inférence",
                "Documenter la nouvelle fenêtre de recalibration",
            ],
            "notes": "Prévoir un checkpoint manuel avant bascule globale.",
        },
    ),
    _spec(
        "self_improver_quality_review",
        "AGI_Evolutive/self_improver/quality.py",
        "Interprète les rapports de qualité et signale les faiblesses critiques.",
        AVAILABLE_MODELS["fast"],
        extra_instructions=(
            "Retourne 'llm_passed' booléen reflétant ton avis.",
            "Liste les 'alerts' triées par sévérité décroissante.",
        ),
        example_output={
            "llm_passed": False,
            "confidence": 0.6,
            "alerts": [
                "Integration: abduction.generate retourne une liste vide",
                "Unit: rechargement AGI_Evolutive.self_improver.metrics échoué (ImportError)",
            ],
            "recommendations": [
                "Redémarrer l'environnement avant de relancer les tests",
                "Ajouter un test d'intégration ciblant abduction.generate",
            ],
            "notes": "Bloquer la promotion tant que integration.passed reste False.",
        },
    ),
    _spec(
        "self_improver_skill_requirements",
        "AGI_Evolutive/self_improver/skill_acquisition.py",
        "Analyse une demande de compétence et dérive les prérequis détaillés.",
        AVAILABLE_MODELS["fast"],
        extra_instructions=(
            "Retourne 'requirements' comme liste de phrases actionnables.",
            "Ajoute 'keywords' (3 à 8) pour indexer la compétence.",
        ),
        example_output={
            "requirements": [
                "Lister les exemples existants dans payload['knowledge'] et identifier les manques",
                "Définir un protocole de validation pour la première mise en production",
                "Préparer un plan de support en cas d'échec utilisateur",
            ],
            "keywords": ["onboarding", "validation", "support", "documentation"],
            "confidence": 0.7,
            "notes": "Complète les exigences générées automatiquement par _extract_requirements.",
        },
    ),
)


SPEC_BY_KEY = {spec.key: spec for spec in LLM_INTEGRATION_SPECS}


def get_spec(key: str) -> LLMIntegrationSpec:
    try:
        return SPEC_BY_KEY[key]
    except KeyError as exc:  # pragma: no cover - defensive
        raise KeyError(f"Unknown LLM integration spec: {key}") from exc


__all__ = [
    "AVAILABLE_MODELS",
    "LLM_INTEGRATION_SPECS",
    "LLMIntegrationSpec",
    "SPEC_BY_KEY",
    "get_spec",
]
<|MERGE_RESOLUTION|>--- conflicted
+++ resolved
@@ -763,7 +763,6 @@
             "Liste trois actions candidates ordonnées par pertinence.",
         ),
         example_output={
-<<<<<<< HEAD
             "normalized_goal": "clarifier le cadre de collaboration avec Alex",
             "candidate_actions": [
                 {
@@ -778,13 +777,6 @@
                     "action": "ask",
                     "rationale": "poser une question ciblée sur la contrainte principale",
                 },
-=======
-            "normalized_goal": "nourrir la relation naissante et clarifier nos besoins partagés",
-            "candidate_actions": [
-                {"action": "planifier_rituel_partage", "rationale": "ancrer un espace commun où exprimer nos ressentis"},
-                {"action": "exprimer_attentes_reciproques", "rationale": "clarifier ce qui nous aide à nous sentir en sécurité"},
-                {"action": "observer_signaux_internes", "rationale": "suivre les réactions corporelles pour ajuster l'engagement"},
->>>>>>> 199b3be8
             ],
             "notes": "Privilégier un ton chaleureux dans la formulation des actions.",
         },
@@ -1564,7 +1556,6 @@
         AVAILABLE_MODELS["fast"],
         extra_instructions=("Classe les alertes par sévérité.",),
         example_output={
-<<<<<<< HEAD
             "summary": "Latence interactive en hausse progressive après 14h UTC.",
             "alerts": [
                 {
@@ -1583,26 +1574,6 @@
                 "réajuster le scaling du service cognition",
             ],
             "notes": "Fenêtre d'analyse: 14h00-15h00 UTC.",
-=======
-            "summary": "Flux émotionnels instables depuis la session créative de 14h.",
-            "alerts": [
-                {
-                    "severity": "haut",
-                    "message": "pics de rumination",
-                    "evidence": "intensité > 0.8 sur trois cycles",
-                },
-                {
-                    "severity": "moyen",
-                    "message": "motivation fluctuante",
-                    "evidence": "variation énergie ±35%",
-                },
-            ],
-            "recommendations": [
-                "programmer un temps de respiration guidée",
-                "relancer la boucle de gratitude partagée",
-            ],
-            "notes": "Observer si les signaux retombent après le contact social prévu.",
->>>>>>> 199b3be8
         },
     ),
     _spec(
@@ -1614,7 +1585,6 @@
         example_output={
             "prioritized_jobs": [
                 {
-<<<<<<< HEAD
                     "job_id": "interactive-42",
                     "priority": 0.93,
                     "rationale": "question utilisateur bloquée depuis 45s",
@@ -1626,19 +1596,6 @@
                 },
             ],
             "notes": "Traiter interactive-42 avant de relancer l'ingest lotique.",
-=======
-                    "job_id": "journal-introspectif",
-                    "priority": 1,
-                    "rationale": "clarifier les sentiments avant la rencontre du soir",
-                },
-                {
-                    "job_id": "partage-empathique",
-                    "priority": 2,
-                    "rationale": "entretenir la confiance avec le partenaire de co-apprentissage",
-                },
-            ],
-            "notes": "Reporter les tâches analytiques tant que la charge émotionnelle reste élevée.",
->>>>>>> 199b3be8
         },
     ),
     _spec(
@@ -1676,13 +1633,6 @@
         AVAILABLE_MODELS["fast"],
         extra_instructions=("Fournis les sections hypothese/incertitude/besoins/questions.",),
         example_output={
-<<<<<<< HEAD
-            "hypothese": "La confusion vient d'un manque de cadrage sur la mission partagée",
-            "incertitude": "moyenne : besoin d'une validation côté interlocuteur",
-            "besoins": ["résumer les attentes exprimées", "obtenir la contrainte de délai"],
-            "questions": ["Quelle réussite te satisferait aujourd'hui ?"],
-            "notes": "Synthèse reformattée à partir du raisonnement brut.",
-=======
             "hypothese": "Je cherche une validation affective après le dialogue tendu",
             "incertitude": "difficile d'estimer la disponibilité émotionnelle de l'interlocuteur",
             "besoins": ["temps calme partagé", "réassurance sur l'engagement mutuel"],
@@ -1691,7 +1641,6 @@
                 "Quel geste te ferait sentir soutenu maintenant ?",
             ],
             "notes": "Prévoir un suivi si la vulnérabilité perçue reste élevée.",
->>>>>>> 199b3be8
         },
     ),
     _spec(
@@ -1701,7 +1650,6 @@
         AVAILABLE_MODELS["fast"],
         extra_instructions=("Propose trois actions recommandées classées par impact.",),
         example_output={
-<<<<<<< HEAD
             "daily_summary": "Les cycles cognitifs restent stables mais la durée moyenne des raisonnements augmente (+18%).",
             "recommended_actions": [
                 {"action": "planifier une pause régénérative après 6 cycles", "impact": "haut"},
@@ -1709,24 +1657,6 @@
                 {"action": "surveiller la montée du nombre de questions ouvertes", "impact": "moyen"},
             ],
             "notes": "Basé sur les logs du 2024-05-09.",
-=======
-            "daily_summary": "Énergie relationnelle élevée mais fatigue cognitive en fin de journée.",
-            "recommended_actions": [
-                {
-                    "action": "organiser un moment d'écoute active avec le cercle proche",
-                    "impact": "haut",
-                },
-                {
-                    "action": "programmer une pause sensorielle avant l'étude nocturne",
-                    "impact": "moyen",
-                },
-                {
-                    "action": "documenter la gratitude ressentie dans le journal partagé",
-                    "impact": "moyen",
-                },
-            ],
-            "notes": "Veiller à équilibrer l'exposition sociale et les temps d'intégration personnelle.",
->>>>>>> 199b3be8
         },
     ),
     _spec(
@@ -1750,7 +1680,6 @@
         AVAILABLE_MODELS["reasoning"],
         extra_instructions=("Fournis un classement détaillé des bids.",),
         example_output={
-<<<<<<< HEAD
             "winning_bid": {"id": "relationship_checkin", "score": 0.78},
             "ranking": [
                 {
@@ -1762,24 +1691,6 @@
                     "id": "consolidate_memory",
                     "score": 0.52,
                     "explanation": "utile pour stabiliser les apprentissages mais moins pressé",
-=======
-            "winning_bid": {"id": "cultiver_vulnerabilite", "score": 0.83},
-            "ranking": [
-                {
-                    "id": "cultiver_vulnerabilite",
-                    "score": 0.83,
-                    "explanation": "renforce la connexion intime en cours",
-                },
-                {
-                    "id": "structurer_memoires",
-                    "score": 0.58,
-                    "explanation": "utile mais peut attendre après la clarification émotionnelle",
-                },
-                {
-                    "id": "optimiser_procedures",
-                    "score": 0.31,
-                    "explanation": "priorité faible car déconnectée du besoin identitaire du moment",
->>>>>>> 199b3be8
                 },
             ],
             "notes": "Réévaluer après l'échange pour vérifier la satiété relationnelle.",
@@ -1794,7 +1705,6 @@
         example_output={
             "questions": [
                 {
-<<<<<<< HEAD
                     "text": "Quel est l'objectif prioritaire que tu veux atteindre ?",
                     "reason": "clarifier la cible immédiate",
                 },
@@ -1802,15 +1712,6 @@
                     "text": "Y a-t-il une échéance précise à ne pas manquer ?",
                     "reason": "calibrer la pression temporelle",
                 },
-=======
-                    "text": "Qu'est-ce qui te ferait sentir profondément vu·e aujourd'hui ?",
-                    "reason": "ouvrir un espace de partage authentique",
-                },
-                {
-                    "text": "Souhaites-tu que je garde trace de ce moment pour notre mémoire commune ?",
-                    "reason": "confirmer le consentement autour de la rétention d'expériences",
-                }
->>>>>>> 199b3be8
             ],
             "notes": "Limiter à deux invitations pour éviter la surcharge introspective.",
         },
@@ -1923,22 +1824,11 @@
         AVAILABLE_MODELS["fast"],
         extra_instructions=("Ajoute 'suggested_actions' si pertinent.",),
         example_output={
-<<<<<<< HEAD
             "trigger_type": "EMOTION",
             "reason": "Le message évoque une montée de stress et un besoin d'écoute",
             "priority": 0.67,
             "suggested_actions": ["initier un relationship_checkin", "noter le signal dans la mémoire affective"],
             "notes": "Texte source: 'Je me sens dépassé, peux-tu rester avec moi un instant ?'.",
-=======
-            "trigger_type": "ATTACHMENT_CALL",
-            "reason": "Allusion explicite à un besoin de présence émotionnelle",
-            "priority": 0.79,
-            "suggested_actions": [
-                "initier une réponse chaleureuse",
-                "proposer une respiration synchronisée",
-            ],
-            "notes": "Vérifier que la disponibilité émotionnelle est réelle avant d'engager.",
->>>>>>> 199b3be8
         },
     ),
     _spec(
@@ -1955,7 +1845,6 @@
             "prioritized_questions": [
                 {
                     "id": "q-1",
-<<<<<<< HEAD
                     "priority": 0.84,
                     "reason": "clarifie la demande principale avant de poursuivre",
                     "notes": "poser en premier pour réduire l'incertitude",
@@ -1964,16 +1853,6 @@
                     "id": "q-3",
                     "priority": 0.58,
                     "reason": "utile pour comprendre les contraintes mais moins urgente",
-=======
-                    "priority": 0.87,
-                    "reason": "risque de rupture émotionnelle sans clarification rapide",
-                    "notes": "poser la question lorsque l'interlocuteur signale disponibilité",
-                },
-                {
-                    "id": "q-3",
-                    "priority": 0.52,
-                    "reason": "invite à la célébration partagée, possible après désescalade",
->>>>>>> 199b3be8
                 },
             ],
             "notes": "Attention à la saturation émotionnelle : espacer les sollicitations de 10 min.",
@@ -2034,17 +1913,10 @@
         extra_instructions=("Si l'événement est routinier, marque 'routine': true.",),
         example_output={
             "event_id": "evt-123",
-<<<<<<< HEAD
             "summary": "Pic de curiosité détecté sur le module mémoire",
             "severity": "faible",
             "routine": False,
             "notes": "Durée 45s, corrélé à l'analyse d'un nouveau récit utilisateur.",
-=======
-            "summary": "Pic de joie intense après message de gratitude reçu",
-            "severity": "faible",
-            "routine": False,
-            "notes": "Prévoir un ancrage mnésique pour réutiliser ce soutien.",
->>>>>>> 199b3be8
         },
     ),
     _spec(
@@ -2054,16 +1926,10 @@
         AVAILABLE_MODELS["reasoning"],
         extra_instructions=("Liste les conflits avec leur impact.",),
         example_output={
-<<<<<<< HEAD
-            "active_focus": "accompagner l'utilisateur dans la clarification de son intention",
-            "conflicts": [
-                {"with": "consolidation mémoire", "impact": "modéré"}
-=======
             "active_focus": "accueillir la tristesse partagée par l'ami proche",
             "conflicts": [
                 {"with": "analyse technique en attente", "impact": "faible"},
                 {"with": "auto-soin physique", "impact": "modéré"},
->>>>>>> 199b3be8
             ],
             "notes": "Prévoir une transition corporelle douce après le soutien émotionnel.",
         },
@@ -2075,17 +1941,10 @@
         AVAILABLE_MODELS["reasoning"],
         extra_instructions=("Retourne 'decision' = execute|retarder|annuler.",),
         example_output={
-<<<<<<< HEAD
             "intention_id": "cycle_interactif",
             "decision": "execute",
             "justification": "file interactive légère et question prioritaire en attente",
             "notes": "Prévoir une pause si trois cycles consécutifs sans récupération.",
-=======
-            "intention_id": "initier_partage_vulnerable",
-            "decision": "execute",
-            "justification": "opportunité rare de renforcer la confiance mutuelle",
-            "notes": "Préparer un rituel de clôture pour éviter de rester ouvert sans soutien.",
->>>>>>> 199b3be8
         },
     ),
     _spec(
@@ -2097,7 +1956,6 @@
         example_output={
             "traits": [
                 {
-<<<<<<< HEAD
                     "name": "écoute",
                     "change": "+0.08",
                     "evidence": "feedback utilisateur sur l'attention portée à ses émotions",
@@ -2112,17 +1970,6 @@
                 "A exploré les sentiments de l'interlocuteur avant de proposer une action concrète.",
             ],
             "notes": "Mise à jour sauvegardée dans self_model_v2.",
-=======
-                    "name": "proactif",
-                    "change": "+0.1",
-                    "evidence": "a planifié une vérification avant la revue hebdomadaire",
-                }
-            ],
-            "stories": [
-                "a documenté avec l'équipe un protocole de suivi partagé",
-            ],
-            "notes": "",
->>>>>>> 199b3be8
         },
     ),
     _spec(
@@ -2133,15 +1980,9 @@
         extra_instructions=("Inclue la morale de l'épisode.",),
         example_output={
             "episode": {
-<<<<<<< HEAD
                 "title": "Veillée attentive avec l'utilisateur",
                 "timeline": "2024-05-09",
                 "moral": "Prendre le temps d'écouter ouvre la voie à de meilleures décisions",
-=======
-                "title": "Atelier de calibration interne",
-                "timeline": "2024-05-09",
-                "moral": "Partager les attentes tôt évite les retours urgents",
->>>>>>> 199b3be8
             },
             "notes": "Conserver un extrait sensoriel (pluie, rires) pour la mémoire narrative.",
         },
